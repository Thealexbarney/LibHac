﻿using System;
using System.Collections.Generic;
using System.IO;
using System.Linq;
using System.Security.Cryptography;
using System.Text;
using LibHac.Fs;
using LibHac.FsService;
using LibHac.FsSystem;
using LibHac.Spl;

namespace LibHac
{
    public class Keyset
    {
        /// <summary>
        /// The number of keyblobs that were used for &lt; 6.2.0 crypto
        /// </summary>
        private const int UsedKeyblobCount = 6;

        private const int SdCardKeyIdCount = 3;

        public byte[][] KeyblobKeys { get; } = Util.CreateJaggedArray<byte[][]>(0x20, 0x10);
        public byte[][] KeyblobMacKeys { get; } = Util.CreateJaggedArray<byte[][]>(0x20, 0x10);
        public byte[][] EncryptedKeyblobs { get; } = Util.CreateJaggedArray<byte[][]>(0x20, 0xB0);
        public byte[][] Keyblobs { get; } = Util.CreateJaggedArray<byte[][]>(0x20, 0x90);
        public byte[][] KeyblobKeySources { get; } = Util.CreateJaggedArray<byte[][]>(0x20, 0x10);
        public byte[] KeyblobMacKeySource { get; } = new byte[0x10];
        public byte[][] TsecRootKeys { get; } = Util.CreateJaggedArray<byte[][]>(0x20, 0x10);
        public byte[][] MasterKekSources { get; } = Util.CreateJaggedArray<byte[][]>(0x20, 0x10);
        public byte[][] MasterKeks { get; } = Util.CreateJaggedArray<byte[][]>(0x20, 0x10);
        public byte[] MasterKeySource { get; } = new byte[0x10];
        public byte[][] MasterKeys { get; } = Util.CreateJaggedArray<byte[][]>(0x20, 0x10);
        public byte[][] Package1Keys { get; } = Util.CreateJaggedArray<byte[][]>(0x20, 0x10);
        public byte[][] Package2Keys { get; } = Util.CreateJaggedArray<byte[][]>(0x20, 0x10);
        public byte[] Package2KeySource { get; } = new byte[0x10];
        public byte[] AesKekGenerationSource { get; } = new byte[0x10];
        public byte[] AesKeyGenerationSource { get; } = new byte[0x10];
        public byte[] KeyAreaKeyApplicationSource { get; } = new byte[0x10];
        public byte[] KeyAreaKeyOceanSource { get; } = new byte[0x10];
        public byte[] KeyAreaKeySystemSource { get; } = new byte[0x10];
        public byte[] SaveMacKekSource { get; } = new byte[0x10];
        public byte[] SaveMacSdCardKekSource { get; } = new byte[0x10];
        public byte[] SaveMacKeySource { get; } = new byte[0x10];
        public byte[] SaveMacSdCardKeySource { get; } = new byte[0x10];
        public byte[] TitleKekSource { get; } = new byte[0x10];
        public byte[] HeaderKekSource { get; } = new byte[0x10];
        public byte[] SdCardKekSource { get; } = new byte[0x10];
        public byte[][] SdCardKeySources { get; } = Util.CreateJaggedArray<byte[][]>(SdCardKeyIdCount, 0x20);
        public byte[] HeaderKeySource { get; } = new byte[0x20];
        public byte[] HeaderKey { get; } = new byte[0x20];
        public byte[] XciHeaderKey { get; } = new byte[0x10];
        public byte[][] TitleKeks { get; } = Util.CreateJaggedArray<byte[][]>(0x20, 0x10);
        public byte[][][] KeyAreaKeys { get; } = Util.CreateJaggedArray<byte[][][]>(0x20, 3, 0x10);
        public byte[] EticketRsaKek { get; } = new byte[0x10];
        public byte[] RetailSpecificAesKeySource { get; } = new byte[0x10];
        public byte[] PerConsoleKeySource { get; } = new byte[0x10];
        public byte[] BisKekSource { get; } = new byte[0x10];
        public byte[][] BisKeySource { get; } = Util.CreateJaggedArray<byte[][]>(4, 0x20);
        public byte[] SslRsaKek { get; } = new byte[0x10];

        // Device-specific keys
        public byte[] SecureBootKey { get; } = new byte[0x10];
        public byte[] TsecKey { get; } = new byte[0x10];
        public byte[] DeviceKey { get; } = new byte[0x10];
        public byte[][] BisKeys { get; } = Util.CreateJaggedArray<byte[][]>(4, 0x20);
        public byte[] SaveMacKey { get; } = new byte[0x10];
        public byte[] SaveMacSdCardKey { get; } = new byte[0x10];
        public byte[] SdSeed { get; } = new byte[0x10];
        public byte[][] SdCardKeySourcesSpecific { get; } = Util.CreateJaggedArray<byte[][]>(SdCardKeyIdCount, 0x20);
        public byte[][] SdCardKeys { get; } = Util.CreateJaggedArray<byte[][]>(SdCardKeyIdCount, 0x20);

        public RSAParameters EticketExtKeyRsa { get; set; }

        public bool KeysetForDev = false;
        public byte[] NcaHdrFixedKeyModulus {
            get {
                if (KeysetForDev) {
                    return Keyset.NcaHdrFixedKeyModulusDev;
                } else {
                    return Keyset.NcaHdrFixedKeyModulusProd;
                }
            }
        }
        public byte[] AcidFixedKeyModulus {
            get {
                if (KeysetForDev) {
                    return Keyset.AcidFixedKeyModulusDev;
                } else {
                    return Keyset.AcidFixedKeyModulusProd;
                }
            }
        }
        public byte[] Package2FixedKeyModulus {
            get {
                if (KeysetForDev) {
                    return Keyset.Package2FixedKeyModulusDev;
                } else {
                    return Keyset.Package2FixedKeyModulusProd;
                }
            }
        }

        private static readonly byte[] NcaHdrFixedKeyModulusProd =
        {
            0xBF, 0xBE, 0x40, 0x6C, 0xF4, 0xA7, 0x80, 0xE9, 0xF0, 0x7D, 0x0C, 0x99, 0x61, 0x1D, 0x77, 0x2F,
            0x96, 0xBC, 0x4B, 0x9E, 0x58, 0x38, 0x1B, 0x03, 0xAB, 0xB1, 0x75, 0x49, 0x9F, 0x2B, 0x4D, 0x58,
            0x34, 0xB0, 0x05, 0xA3, 0x75, 0x22, 0xBE, 0x1A, 0x3F, 0x03, 0x73, 0xAC, 0x70, 0x68, 0xD1, 0x16,
            0xB9, 0x04, 0x46, 0x5E, 0xB7, 0x07, 0x91, 0x2F, 0x07, 0x8B, 0x26, 0xDE, 0xF6, 0x00, 0x07, 0xB2,
            0xB4, 0x51, 0xF8, 0x0D, 0x0A, 0x5E, 0x58, 0xAD, 0xEB, 0xBC, 0x9A, 0xD6, 0x49, 0xB9, 0x64, 0xEF,
            0xA7, 0x82, 0xB5, 0xCF, 0x6D, 0x70, 0x13, 0xB0, 0x0F, 0x85, 0xF6, 0xA9, 0x08, 0xAA, 0x4D, 0x67,
            0x66, 0x87, 0xFA, 0x89, 0xFF, 0x75, 0x90, 0x18, 0x1E, 0x6B, 0x3D, 0xE9, 0x8A, 0x68, 0xC9, 0x26,
            0x04, 0xD9, 0x80, 0xCE, 0x3F, 0x5E, 0x92, 0xCE, 0x01, 0xFF, 0x06, 0x3B, 0xF2, 0xC1, 0xA9, 0x0C,
            0xCE, 0x02, 0x6F, 0x16, 0xBC, 0x92, 0x42, 0x0A, 0x41, 0x64, 0xCD, 0x52, 0xB6, 0x34, 0x4D, 0xAE,
            0xC0, 0x2E, 0xDE, 0xA4, 0xDF, 0x27, 0x68, 0x3C, 0xC1, 0xA0, 0x60, 0xAD, 0x43, 0xF3, 0xFC, 0x86,
            0xC1, 0x3E, 0x6C, 0x46, 0xF7, 0x7C, 0x29, 0x9F, 0xFA, 0xFD, 0xF0, 0xE3, 0xCE, 0x64, 0xE7, 0x35,
            0xF2, 0xF6, 0x56, 0x56, 0x6F, 0x6D, 0xF1, 0xE2, 0x42, 0xB0, 0x83, 0x40, 0xA5, 0xC3, 0x20, 0x2B,
            0xCC, 0x9A, 0xAE, 0xCA, 0xED, 0x4D, 0x70, 0x30, 0xA8, 0x70, 0x1C, 0x70, 0xFD, 0x13, 0x63, 0x29,
            0x02, 0x79, 0xEA, 0xD2, 0xA7, 0xAF, 0x35, 0x28, 0x32, 0x1C, 0x7B, 0xE6, 0x2F, 0x1A, 0xAA, 0x40,
            0x7E, 0x32, 0x8C, 0x27, 0x42, 0xFE, 0x82, 0x78, 0xEC, 0x0D, 0xEB, 0xE6, 0x83, 0x4B, 0x6D, 0x81,
            0x04, 0x40, 0x1A, 0x9E, 0x9A, 0x67, 0xF6, 0x72, 0x29, 0xFA, 0x04, 0xF0, 0x9D, 0xE4, 0xF4, 0x03
        };

        private static readonly byte[] AcidFixedKeyModulusProd =
        {
            0xDD, 0xC8, 0xDD, 0xF2, 0x4E, 0x6D, 0xF0, 0xCA, 0x9E, 0xC7, 0x5D, 0xC7, 0x7B, 0xAD, 0xFE, 0x7D,
            0x23, 0x89, 0x69, 0xB6, 0xF2, 0x06, 0xA2, 0x02, 0x88, 0xE1, 0x55, 0x91, 0xAB, 0xCB, 0x4D, 0x50,
            0x2E, 0xFC, 0x9D, 0x94, 0x76, 0xD6, 0x4C, 0xD8, 0xFF, 0x10, 0xFA, 0x5E, 0x93, 0x0A, 0xB4, 0x57,
            0xAC, 0x51, 0xC7, 0x16, 0x66, 0xF4, 0x1A, 0x54, 0xC2, 0xC5, 0x04, 0x3D, 0x1B, 0xFE, 0x30, 0x20,
            0x8A, 0xAC, 0x6F, 0x6F, 0xF5, 0xC7, 0xB6, 0x68, 0xB8, 0xC9, 0x40, 0x6B, 0x42, 0xAD, 0x11, 0x21,
            0xE7, 0x8B, 0xE9, 0x75, 0x01, 0x86, 0xE4, 0x48, 0x9B, 0x0A, 0x0A, 0xF8, 0x7F, 0xE8, 0x87, 0xF2,
            0x82, 0x01, 0xE6, 0xA3, 0x0F, 0xE4, 0x66, 0xAE, 0x83, 0x3F, 0x4E, 0x9F, 0x5E, 0x01, 0x30, 0xA4,
            0x00, 0xB9, 0x9A, 0xAE, 0x5F, 0x03, 0xCC, 0x18, 0x60, 0xE5, 0xEF, 0x3B, 0x5E, 0x15, 0x16, 0xFE,
            0x1C, 0x82, 0x78, 0xB5, 0x2F, 0x47, 0x7C, 0x06, 0x66, 0x88, 0x5D, 0x35, 0xA2, 0x67, 0x20, 0x10,
            0xE7, 0x6C, 0x43, 0x68, 0xD3, 0xE4, 0x5A, 0x68, 0x2A, 0x5A, 0xE2, 0x6D, 0x73, 0xB0, 0x31, 0x53,
            0x1C, 0x20, 0x09, 0x44, 0xF5, 0x1A, 0x9D, 0x22, 0xBE, 0x12, 0xA1, 0x77, 0x11, 0xE2, 0xA1, 0xCD,
            0x40, 0x9A, 0xA2, 0x8B, 0x60, 0x9B, 0xEF, 0xA0, 0xD3, 0x48, 0x63, 0xA2, 0xF8, 0xA3, 0x2C, 0x08,
            0x56, 0x52, 0x2E, 0x60, 0x19, 0x67, 0x5A, 0xA7, 0x9F, 0xDC, 0x3F, 0x3F, 0x69, 0x2B, 0x31, 0x6A,
            0xB7, 0x88, 0x4A, 0x14, 0x84, 0x80, 0x33, 0x3C, 0x9D, 0x44, 0xB7, 0x3F, 0x4C, 0xE1, 0x75, 0xEA,
            0x37, 0xEA, 0xE8, 0x1E, 0x7C, 0x77, 0xB7, 0xC6, 0x1A, 0xA2, 0xF0, 0x9F, 0x10, 0x61, 0xCD, 0x7B,
            0x5B, 0x32, 0x4C, 0x37, 0xEF, 0xB1, 0x71, 0x68, 0x53, 0x0A, 0xED, 0x51, 0x7D, 0x35, 0x22, 0xFD
        };

        private static readonly byte[] Package2FixedKeyModulusProd =
        {
            0x8D, 0x13, 0xA7, 0x77, 0x6A, 0xE5, 0xDC, 0xC0, 0x3B, 0x25, 0xD0, 0x58, 0xE4, 0x20, 0x69, 0x59,
            0x55, 0x4B, 0xAB, 0x70, 0x40, 0x08, 0x28, 0x07, 0xA8, 0xA7, 0xFD, 0x0F, 0x31, 0x2E, 0x11, 0xFE,
            0x47, 0xA0, 0xF9, 0x9D, 0xDF, 0x80, 0xDB, 0x86, 0x5A, 0x27, 0x89, 0xCD, 0x97, 0x6C, 0x85, 0xC5,
            0x6C, 0x39, 0x7F, 0x41, 0xF2, 0xFF, 0x24, 0x20, 0xC3, 0x95, 0xA6, 0xF7, 0x9D, 0x4A, 0x45, 0x74,
            0x8B, 0x5D, 0x28, 0x8A, 0xC6, 0x99, 0x35, 0x68, 0x85, 0xA5, 0x64, 0x32, 0x80, 0x9F, 0xD3, 0x48,
            0x39, 0xA2, 0x1D, 0x24, 0x67, 0x69, 0xDF, 0x75, 0xAC, 0x12, 0xB5, 0xBD, 0xC3, 0x29, 0x90, 0xBE,
            0x37, 0xE4, 0xA0, 0x80, 0x9A, 0xBE, 0x36, 0xBF, 0x1F, 0x2C, 0xAB, 0x2B, 0xAD, 0xF5, 0x97, 0x32,
            0x9A, 0x42, 0x9D, 0x09, 0x8B, 0x08, 0xF0, 0x63, 0x47, 0xA3, 0xE9, 0x1B, 0x36, 0xD8, 0x2D, 0x8A,
            0xD7, 0xE1, 0x54, 0x11, 0x95, 0xE4, 0x45, 0x88, 0x69, 0x8A, 0x2B, 0x35, 0xCE, 0xD0, 0xA5, 0x0B,
            0xD5, 0x5D, 0xAC, 0xDB, 0xAF, 0x11, 0x4D, 0xCA, 0xB8, 0x1E, 0xE7, 0x01, 0x9E, 0xF4, 0x46, 0xA3,
            0x8A, 0x94, 0x6D, 0x76, 0xBD, 0x8A, 0xC8, 0x3B, 0xD2, 0x31, 0x58, 0x0C, 0x79, 0xA8, 0x26, 0xE9,
            0xD1, 0x79, 0x9C, 0xCB, 0xD4, 0x2B, 0x6A, 0x4F, 0xC6, 0xCC, 0xCF, 0x90, 0xA7, 0xB9, 0x98, 0x47,
            0xFD, 0xFA, 0x4C, 0x6C, 0x6F, 0x81, 0x87, 0x3B, 0xCA, 0xB8, 0x50, 0xF6, 0x3E, 0x39, 0x5D, 0x4D,
            0x97, 0x3F, 0x0F, 0x35, 0x39, 0x53, 0xFB, 0xFA, 0xCD, 0xAB, 0xA8, 0x7A, 0x62, 0x9A, 0x3F, 0xF2,
            0x09, 0x27, 0x96, 0x3F, 0x07, 0x9A, 0x91, 0xF7, 0x16, 0xBF, 0xC6, 0x3A, 0x82, 0x5A, 0x4B, 0xCF,
            0x49, 0x50, 0x95, 0x8C, 0x55, 0x80, 0x7E, 0x39, 0xB1, 0x48, 0x05, 0x1E, 0x21, 0xC7, 0x24, 0x4F
        };

<<<<<<< HEAD
        public ExternalKeySet ExternalKeySet { get; } = new ExternalKeySet();
=======
        private static readonly byte[] NcaHdrFixedKeyModulusDev =
        {
            0xD8, 0xF1, 0x18, 0xEF, 0x32, 0x72, 0x4C, 0xA7, 0x47, 0x4C, 0xB9, 0xEA, 0xB3, 0x04, 0xA8, 0xA4,
            0xAC, 0x99, 0x08, 0x08, 0x04, 0xBF, 0x68, 0x57, 0xB8, 0x43, 0x94, 0x2B, 0xC7, 0xB9, 0x66, 0x49,
            0x85, 0xE5, 0x8A, 0x9B, 0xC1, 0x00, 0x9A, 0x6A, 0x8D, 0xD0, 0xEF, 0xCE, 0xFF, 0x86, 0xC8, 0x5C,
            0x5D, 0xE9, 0x53, 0x7B, 0x19, 0x2A, 0xA8, 0xC0, 0x22, 0xD1, 0xF3, 0x22, 0x0A, 0x50, 0xF2, 0x2B,
            0x65, 0x05, 0x1B, 0x9E, 0xEC, 0x61, 0xB5, 0x63, 0xA3, 0x6F, 0x3B, 0xBA, 0x63, 0x3A, 0x53, 0xF4,
            0x49, 0x2F, 0xCF, 0x03, 0xCC, 0xD7, 0x50, 0x82, 0x1B, 0x29, 0x4F, 0x08, 0xDE, 0x1B, 0x6D, 0x47,
            0x4F, 0xA8, 0xB6, 0x6A, 0x26, 0xA0, 0x83, 0x3F, 0x1A, 0xAF, 0x83, 0x8F, 0x0E, 0x17, 0x3F, 0xFE,
            0x44, 0x1C, 0x56, 0x94, 0x2E, 0x49, 0x83, 0x83, 0x03, 0xE9, 0xB6, 0xAD, 0xD5, 0xDE, 0xE3, 0x2D,
            0xA1, 0xD9, 0x66, 0x20, 0x5D, 0x1F, 0x5E, 0x96, 0x5D, 0x5B, 0x55, 0x0D, 0xD4, 0xB4, 0x77, 0x6E,
            0xAE, 0x1B, 0x69, 0xF3, 0xA6, 0x61, 0x0E, 0x51, 0x62, 0x39, 0x28, 0x63, 0x75, 0x76, 0xBF, 0xB0,
            0xD2, 0x22, 0xEF, 0x98, 0x25, 0x02, 0x05, 0xC0, 0xD7, 0x6A, 0x06, 0x2C, 0xA5, 0xD8, 0x5A, 0x9D,
            0x7A, 0xA4, 0x21, 0x55, 0x9F, 0xF9, 0x3E, 0xBF, 0x16, 0xF6, 0x07, 0xC2, 0xB9, 0x6E, 0x87, 0x9E,
            0xB5, 0x1C, 0xBE, 0x97, 0xFA, 0x82, 0x7E, 0xED, 0x30, 0xD4, 0x66, 0x3F, 0xDE, 0xD8, 0x1B, 0x4B,
            0x15, 0xD9, 0xFB, 0x2F, 0x50, 0xF0, 0x9D, 0x1D, 0x52, 0x4C, 0x1C, 0x4D, 0x8D, 0xAE, 0x85, 0x1E,
            0xEA, 0x7F, 0x86, 0xF3, 0x0B, 0x7B, 0x87, 0x81, 0x98, 0x23, 0x80, 0x63, 0x4F, 0x2F, 0xB0, 0x62,
            0xCC, 0x6E, 0xD2, 0x46, 0x13, 0x65, 0x2B, 0xD6, 0x44, 0x33, 0x59, 0xB5, 0x8F, 0xB9, 0x4A, 0xA9
        };

        private static readonly byte[] AcidFixedKeyModulusDev =
        {
            0xD6, 0x34, 0xA5, 0x78, 0x6C, 0x68, 0xCE, 0x5A, 0xC2, 0x37, 0x17, 0xF3, 0x82, 0x45, 0xC6, 0x89,
            0xE1, 0x2D, 0x06, 0x67, 0xBF, 0xB4, 0x06, 0x19, 0x55, 0x6B, 0x27, 0x66, 0x0C, 0xA4, 0xB5, 0x87,
            0x81, 0x25, 0xF4, 0x30, 0xBC, 0x53, 0x08, 0x68, 0xA2, 0x48, 0x49, 0x8C, 0x3F, 0x38, 0x40, 0x9C,
            0xC4, 0x26, 0xF4, 0x79, 0xE2, 0xA1, 0x85, 0xF5, 0x5C, 0x7F, 0x58, 0xBA, 0xA6, 0x1C, 0xA0, 0x8B,
            0x84, 0x16, 0x14, 0x6F, 0x85, 0xD9, 0x7C, 0xE1, 0x3C, 0x67, 0x22, 0x1E, 0xFB, 0xD8, 0xA7, 0xA5,
            0x9A, 0xBF, 0xEC, 0x0E, 0xCF, 0x96, 0x7E, 0x85, 0xC2, 0x1D, 0x49, 0x5D, 0x54, 0x26, 0xCB, 0x32,
            0x7C, 0xF6, 0xBB, 0x58, 0x03, 0x80, 0x2B, 0x5D, 0xF7, 0xFB, 0xD1, 0x9D, 0xC7, 0xC6, 0x2E, 0x53,
            0xC0, 0x6F, 0x39, 0x2C, 0x1F, 0xA9, 0x92, 0xF2, 0x4D, 0x7D, 0x4E, 0x74, 0xFF, 0xE4, 0xEF, 0xE4,
            0x7C, 0x3D, 0x34, 0x2A, 0x71, 0xA4, 0x97, 0x59, 0xFF, 0x4F, 0xA2, 0xF4, 0x66, 0x78, 0xD8, 0xBA,
            0x99, 0xE3, 0xE6, 0xDB, 0x54, 0xB9, 0xE9, 0x54, 0xA1, 0x70, 0xFC, 0x05, 0x1F, 0x11, 0x67, 0x4B,
            0x26, 0x8C, 0x0C, 0x3E, 0x03, 0xD2, 0xA3, 0x55, 0x5C, 0x7D, 0xC0, 0x5D, 0x9D, 0xFF, 0x13, 0x2F,
            0xFD, 0x19, 0xBF, 0xED, 0x44, 0xC3, 0x8C, 0xA7, 0x28, 0xCB, 0xE5, 0xE0, 0xB1, 0xA7, 0x9C, 0x33,
            0x8D, 0xB8, 0x6E, 0xDE, 0x87, 0x18, 0x22, 0x60, 0xC4, 0xAE, 0xF2, 0x87, 0x9F, 0xCE, 0x09, 0x5C,
            0xB5, 0x99, 0xA5, 0x9F, 0x49, 0xF2, 0xD7, 0x58, 0xFA, 0xF9, 0xC0, 0x25, 0x7D, 0xD6, 0xCB, 0xF3,
            0xD8, 0x6C, 0xA2, 0x69, 0x91, 0x68, 0x73, 0xB1, 0x94, 0x6F, 0xA3, 0xF3, 0xB9, 0x7D, 0xF8, 0xE0,
            0x72, 0x9E, 0x93, 0x7B, 0x7A, 0xA2, 0x57, 0x60, 0xB7, 0x5B, 0xA9, 0x84, 0xAE, 0x64, 0x88, 0x69
        };

        private static readonly byte[] Package2FixedKeyModulusDev =
        {
            0xB3, 0x65, 0x54, 0xFB, 0x0A, 0xB0, 0x1E, 0x85, 0xA7, 0xF6, 0xCF, 0x91, 0x8E, 0xBA, 0x96, 0x99,
            0x0D, 0x8B, 0x91, 0x69, 0x2A, 0xEE, 0x01, 0x20, 0x4F, 0x34, 0x5C, 0x2C, 0x4F, 0x4E, 0x37, 0xC7,
            0xF1, 0x0B, 0xD4, 0xCD, 0xA1, 0x7F, 0x93, 0xF1, 0x33, 0x59, 0xCE, 0xB1, 0xE9, 0xDD, 0x26, 0xE6,
            0xF3, 0xBB, 0x77, 0x87, 0x46, 0x7A, 0xD6, 0x4E, 0x47, 0x4A, 0xD1, 0x41, 0xB7, 0x79, 0x4A, 0x38,
            0x06, 0x6E, 0xCF, 0x61, 0x8F, 0xCD, 0xC1, 0x40, 0x0B, 0xFA, 0x26, 0xDC, 0xC0, 0x34, 0x51, 0x83,
            0xD9, 0x3B, 0x11, 0x54, 0x3B, 0x96, 0x27, 0x32, 0x9A, 0x95, 0xBE, 0x1E, 0x68, 0x11, 0x50, 0xA0,
            0x6B, 0x10, 0xA8, 0x83, 0x8B, 0xF5, 0xFC, 0xBC, 0x90, 0x84, 0x7A, 0x5A, 0x5C, 0x43, 0x52, 0xE6,
            0xC8, 0x26, 0xE9, 0xFE, 0x06, 0xA0, 0x8B, 0x53, 0x0F, 0xAF, 0x1E, 0xC4, 0x1C, 0x0B, 0xCF, 0x50,
            0x1A, 0xA4, 0xF3, 0x5C, 0xFB, 0xF0, 0x97, 0xE4, 0xDE, 0x32, 0x0A, 0x9F, 0xE3, 0x5A, 0xAA, 0xB7,
            0x44, 0x7F, 0x5C, 0x33, 0x60, 0xB9, 0x0F, 0x22, 0x2D, 0x33, 0x2A, 0xE9, 0x69, 0x79, 0x31, 0x42,
            0x8F, 0xE4, 0x3A, 0x13, 0x8B, 0xE7, 0x26, 0xBD, 0x08, 0x87, 0x6C, 0xA6, 0xF2, 0x73, 0xF6, 0x8E,
            0xA7, 0xF2, 0xFE, 0xFB, 0x6C, 0x28, 0x66, 0x0D, 0xBD, 0xD7, 0xEB, 0x42, 0xA8, 0x78, 0xE6, 0xB8,
            0x6B, 0xAE, 0xC7, 0xA9, 0xE2, 0x40, 0x6E, 0x89, 0x20, 0x82, 0x25, 0x8E, 0x3C, 0x6A, 0x60, 0xD7,
            0xF3, 0x56, 0x8E, 0xEC, 0x8D, 0x51, 0x8A, 0x63, 0x3C, 0x04, 0x78, 0x23, 0x0E, 0x90, 0x0C, 0xB4,
            0xE7, 0x86, 0x3B, 0x4F, 0x8E, 0x13, 0x09, 0x47, 0x32, 0x0E, 0x04, 0xB8, 0x4D, 0x5B, 0xB0, 0x46,
            0x71, 0xB0, 0x5C, 0xF4, 0xAD, 0x63, 0x4F, 0xC5, 0xE2, 0xAC, 0x1E, 0xC4, 0x33, 0x96, 0x09, 0x7B
        };

        public Dictionary<byte[], byte[]> TitleKeys { get; } = new Dictionary<byte[], byte[]>(new ByteArray128BitComparer());
>>>>>>> a68d8c16

        public void SetSdSeed(byte[] sdseed)
        {
            Array.Copy(sdseed, SdSeed, SdSeed.Length);
            DeriveSdCardKeys();
        }

        public void DeriveKeys(IProgressReport logger = null)
        {
            DeriveKeyblobKeys();
            DecryptKeyblobs(logger);
            ReadKeyblobs();

            Derive620MasterKeks();
            DeriveMasterKeys();

            DerivePerConsoleKeys();
            DerivePerFirmwareKeys();
            DeriveNcaHeaderKey();
            DeriveSdCardKeys();
        }

        private void DeriveKeyblobKeys()
        {
            if (SecureBootKey.IsEmpty() || TsecKey.IsEmpty()) return;

            bool haveKeyblobMacKeySource = !MasterKeySource.IsEmpty();
            var temp = new byte[0x10];

            for (int i = 0; i < UsedKeyblobCount; i++)
            {
                if (KeyblobKeySources[i].IsEmpty()) continue;

                Crypto.DecryptEcb(TsecKey, KeyblobKeySources[i], temp, 0x10);
                Crypto.DecryptEcb(SecureBootKey, temp, KeyblobKeys[i], 0x10);

                if (!haveKeyblobMacKeySource) continue;

                Crypto.DecryptEcb(KeyblobKeys[i], KeyblobMacKeySource, KeyblobMacKeys[i], 0x10);
            }
        }

        private void DecryptKeyblobs(IProgressReport logger = null)
        {
            var cmac = new byte[0x10];
            var expectedCmac = new byte[0x10];
            var counter = new byte[0x10];

            for (int i = 0; i < UsedKeyblobCount; i++)
            {
                if (KeyblobKeys[i].IsEmpty() || KeyblobMacKeys[i].IsEmpty() || EncryptedKeyblobs[i].IsEmpty())
                {
                    continue;
                }

                Array.Copy(EncryptedKeyblobs[i], expectedCmac, 0x10);
                Crypto.CalculateAesCmac(KeyblobMacKeys[i], EncryptedKeyblobs[i], 0x10, cmac, 0, 0xa0);

                if (!Util.ArraysEqual(cmac, expectedCmac))
                {
                    logger?.LogMessage($"Warning: Keyblob MAC {i:x2} is invalid. Are SBK/TSEC key correct?");
                }

                Array.Copy(EncryptedKeyblobs[i], 0x10, counter, 0, 0x10);

                using (var keyblobDec = new Aes128CtrStorage(
                    new MemoryStorage(EncryptedKeyblobs[i], 0x20, Keyblobs[i].Length), KeyblobKeys[i], counter, false))
                {
                    keyblobDec.Read(0, Keyblobs[i]).ThrowIfFailure();
                }
            }
        }

        private void ReadKeyblobs()
        {
            for (int i = 0; i < UsedKeyblobCount; i++)
            {
                if (Keyblobs[i].IsEmpty()) continue;

                Array.Copy(Keyblobs[i], 0x80, Package1Keys[i], 0, 0x10);
                Array.Copy(Keyblobs[i], MasterKeks[i], 0x10);
            }
        }

        private void Derive620MasterKeks()
        {
            for (int i = UsedKeyblobCount; i < 0x20; i++)
            {
                if (TsecRootKeys[i - UsedKeyblobCount].IsEmpty() || MasterKekSources[i].IsEmpty()) continue;

                Crypto.DecryptEcb(TsecRootKeys[i - UsedKeyblobCount], MasterKekSources[i], MasterKeks[i], 0x10);
            }
        }

        private void DeriveMasterKeys()
        {
            if (MasterKeySource.IsEmpty()) return;

            for (int i = 0; i < 0x20; i++)
            {
                if (MasterKeks[i].IsEmpty()) continue;

                Crypto.DecryptEcb(MasterKeks[i], MasterKeySource, MasterKeys[i], 0x10);
            }
        }

        private void DerivePerConsoleKeys()
        {
            var kek = new byte[0x10];

            // Derive the device key
            if (!PerConsoleKeySource.IsEmpty() && !KeyblobKeys[0].IsEmpty())
            {
                Crypto.DecryptEcb(KeyblobKeys[0], PerConsoleKeySource, DeviceKey, 0x10);
            }

            // Derive save key
            if (!SaveMacKekSource.IsEmpty() && !SaveMacKeySource.IsEmpty() && !DeviceKey.IsEmpty())
            {
                Crypto.GenerateKek(DeviceKey, SaveMacKekSource, kek, AesKekGenerationSource, null);
                Crypto.DecryptEcb(kek, SaveMacKeySource, SaveMacKey, 0x10);
            }

            // Derive BIS keys
            if (DeviceKey.IsEmpty()
                || BisKekSource.IsEmpty()
                || AesKekGenerationSource.IsEmpty()
                || AesKeyGenerationSource.IsEmpty()
                || RetailSpecificAesKeySource.IsEmpty())
            {
                return;
            }

            // If the user doesn't provide bis_key_source_03 we can assume it's the same as bis_key_source_02
            if (BisKeySource[3].IsEmpty() && !BisKeySource[2].IsEmpty())
            {
                Array.Copy(BisKeySource[2], BisKeySource[3], 0x20);
            }

            Crypto.DecryptEcb(DeviceKey, RetailSpecificAesKeySource, kek, 0x10);
            if (!BisKeySource[0].IsEmpty()) Crypto.DecryptEcb(kek, BisKeySource[0], BisKeys[0], 0x20);

            Crypto.GenerateKek(DeviceKey, BisKekSource, kek, AesKekGenerationSource, AesKeyGenerationSource);

            for (int i = 1; i < 4; i++)
            {
                if (!BisKeySource[i].IsEmpty()) Crypto.DecryptEcb(kek, BisKeySource[i], BisKeys[i], 0x20);
            }
        }

        private void DerivePerFirmwareKeys()
        {
            bool haveKakSource0 = !KeyAreaKeyApplicationSource.IsEmpty();
            bool haveKakSource1 = !KeyAreaKeyOceanSource.IsEmpty();
            bool haveKakSource2 = !KeyAreaKeySystemSource.IsEmpty();
            bool haveTitleKekSource = !TitleKekSource.IsEmpty();
            bool havePackage2KeySource = !Package2KeySource.IsEmpty();

            for (int i = 0; i < 0x20; i++)
            {
                if (MasterKeys[i].IsEmpty())
                {
                    continue;
                }

                if (haveKakSource0)
                {
                    Crypto.GenerateKek(MasterKeys[i], KeyAreaKeyApplicationSource, KeyAreaKeys[i][0],
                        AesKekGenerationSource, AesKeyGenerationSource);
                }

                if (haveKakSource1)
                {
                    Crypto.GenerateKek(MasterKeys[i], KeyAreaKeyOceanSource, KeyAreaKeys[i][1],
                        AesKekGenerationSource, AesKeyGenerationSource);
                }

                if (haveKakSource2)
                {
                    Crypto.GenerateKek(MasterKeys[i], KeyAreaKeySystemSource, KeyAreaKeys[i][2],
                        AesKekGenerationSource, AesKeyGenerationSource);
                }

                if (haveTitleKekSource)
                {
                    Crypto.DecryptEcb(MasterKeys[i], TitleKekSource, TitleKeks[i], 0x10);
                }

                if (havePackage2KeySource)
                {
                    Crypto.DecryptEcb(MasterKeys[i], Package2KeySource, Package2Keys[i], 0x10);
                }
            }
        }

        private void DeriveNcaHeaderKey()
        {
            if (HeaderKekSource.IsEmpty() || HeaderKeySource.IsEmpty() || MasterKeys[0].IsEmpty()) return;

            var headerKek = new byte[0x10];

            Crypto.GenerateKek(MasterKeys[0], HeaderKekSource, headerKek, AesKekGenerationSource,
                AesKeyGenerationSource);
            Crypto.DecryptEcb(headerKek, HeaderKeySource, HeaderKey, 0x20);
        }

        public void DeriveSdCardKeys()
        {
            var sdKek = new byte[0x10];
            Crypto.GenerateKek(MasterKeys[0], SdCardKekSource, sdKek, AesKekGenerationSource, AesKeyGenerationSource);

            for (int k = 0; k < SdCardKeyIdCount; k++)
            {
                for (int i = 0; i < 0x20; i++)
                {
                    SdCardKeySourcesSpecific[k][i] = (byte)(SdCardKeySources[k][i] ^ SdSeed[i & 0xF]);
                }
            }

            for (int k = 0; k < SdCardKeyIdCount; k++)
            {
                Crypto.DecryptEcb(sdKek, SdCardKeySourcesSpecific[k], SdCardKeys[k], 0x20);
            }

            // Derive sd card save key
            if (!SaveMacSdCardKekSource.IsEmpty() && !SaveMacSdCardKeySource.IsEmpty())
            {
                var keySource = new byte[0x10];

                for (int i = 0; i < 0x10; i++)
                {
                    keySource[i] = (byte)(SaveMacSdCardKeySource[i] ^ SdSeed[i]);
                }

                Crypto.GenerateKek(MasterKeys[0], SaveMacSdCardKekSource, sdKek, AesKekGenerationSource, null);
                Crypto.DecryptEcb(sdKek, keySource, SaveMacSdCardKey, 0x10);
            }
        }

        internal static readonly string[] KakNames = { "application", "ocean", "system" };

        public static int GetMasterKeyRevisionFromKeyGeneration(int keyGeneration)
        {
            if (keyGeneration == 0) return 0;

            return keyGeneration - 1;
        }
    }

    public static class ExternalKeyReader
    {
        private const int TitleKeySize = 0x10;

        public static readonly Dictionary<string, KeyValue> CommonKeyDict;
        public static readonly Dictionary<string, KeyValue> UniqueKeyDict;
        public static readonly Dictionary<string, KeyValue> AllKeyDict;

        static ExternalKeyReader()
        {
            List<KeyValue> commonKeys = CreateCommonKeyList();
            List<KeyValue> uniqueKeys = CreateUniqueKeyList();

            CommonKeyDict = commonKeys.ToDictionary(k => k.Name, k => k);
            UniqueKeyDict = uniqueKeys.ToDictionary(k => k.Name, k => k);
            AllKeyDict = uniqueKeys.Concat(commonKeys).ToDictionary(k => k.Name, k => k);
        }

        public static void ReadKeyFile(Keyset keyset, string filename, string titleKeysFilename = null, string consoleKeysFilename = null, IProgressReport logger = null)
        {
            if (filename != null) ReadMainKeys(keyset, filename, AllKeyDict, logger);
            if (consoleKeysFilename != null) ReadMainKeys(keyset, consoleKeysFilename, AllKeyDict, logger);
            if (titleKeysFilename != null) ReadTitleKeys(keyset, titleKeysFilename, logger);
            keyset.ExternalKeySet.TrimExcess();
            keyset.DeriveKeys(logger);
        }

        public static Keyset ReadKeyFile(string filename, string titleKeysFilename = null, string consoleKeysFilename = null, IProgressReport logger = null, bool dev = false)
        {
            var keyset = new Keyset();
            keyset.KeysetForDev = dev;
            ReadKeyFile(keyset, filename, titleKeysFilename, consoleKeysFilename, logger);

            return keyset;
        }

        public static void LoadConsoleKeys(this Keyset keyset, string filename, IProgressReport logger = null)
        {
            foreach (KeyValue key in UniqueKeyDict.Values)
            {
                byte[] keyBytes = key.GetKey(keyset);
                Array.Clear(keyBytes, 0, keyBytes.Length);
            }

            ReadMainKeys(keyset, filename, UniqueKeyDict, logger);
            keyset.DeriveKeys();
        }

        private static void ReadMainKeys(Keyset keyset, string filename, Dictionary<string, KeyValue> keyDict, IProgressReport logger = null)
        {
            if (filename == null) return;

            using (var reader = new StreamReader(new FileStream(filename, FileMode.Open, FileAccess.Read)))
            {
                string line;
                while ((line = reader.ReadLine()) != null)
                {
                    string[] a = line.Split(',', '=');
                    if (a.Length != 2) continue;

                    string key = a[0].Trim();
                    string valueStr = a[1].Trim();

                    if (!keyDict.TryGetValue(key, out KeyValue kv))
                    {
                        logger?.LogMessage($"Failed to match key {key}");
                        continue;
                    }

                    byte[] value = valueStr.ToBytes();
                    if (value.Length != kv.Size)
                    {
                        logger?.LogMessage($"Key {key} had incorrect size {value.Length}. (Expected {kv.Size})");
                        continue;
                    }

                    byte[] dest = kv.GetKey(keyset);
                    Array.Copy(value, dest, value.Length);
                }
            }
        }

        private static void ReadTitleKeys(Keyset keyset, string filename, IProgressReport progress = null)
        {
            if (filename == null) return;

            using (var reader = new StreamReader(new FileStream(filename, FileMode.Open, FileAccess.Read)))
            {
                string line;
                while ((line = reader.ReadLine()) != null)
                {
                    string[] splitLine;

                    // Some people use pipes as delimiters
                    if (line.Contains('|'))
                    {
                        splitLine = line.Split('|');
                    }
                    else
                    {
                        splitLine = line.Split(',', '=');
                    }

                    if (splitLine.Length < 2) continue;

                    if (!splitLine[0].Trim().TryToBytes(out byte[] rightsId))
                    {
                        progress?.LogMessage($"Invalid rights ID \"{splitLine[0].Trim()}\" in title key file");
                        continue;
                    }

                    if (!splitLine[1].Trim().TryToBytes(out byte[] titleKey))
                    {
                        progress?.LogMessage($"Invalid title key \"{splitLine[1].Trim()}\" in title key file");
                        continue;
                    }

                    if (rightsId.Length != TitleKeySize)
                    {
                        progress?.LogMessage($"Rights ID {rightsId.ToHexString()} had incorrect size {rightsId.Length}. (Expected {TitleKeySize})");
                        continue;
                    }

                    if (titleKey.Length != TitleKeySize)
                    {
                        progress?.LogMessage($"Title key {titleKey.ToHexString()} had incorrect size {titleKey.Length}. (Expected {TitleKeySize})");
                        continue;
                    }

                    keyset.ExternalKeySet.Add(new RightsId(rightsId), new AccessKey(titleKey)).ThrowIfFailure();
                }
            }
        }

        public static string PrintKeys(Keyset keyset, Dictionary<string, KeyValue> dict)
        {
            if (dict.Count == 0) return string.Empty;

            var sb = new StringBuilder();
            int maxNameLength = dict.Values.Max(x => x.Name.Length);
            int currentGroup = 0;

            foreach (KeyValue keySlot in dict.Values.Where(x => x.Group >= 0).OrderBy(x => x.Group).ThenBy(x => x.Name))
            {
                byte[] key = keySlot.GetKey(keyset);
                if (key.IsEmpty()) continue;

                if (keySlot.Group > currentGroup)
                {
                    if (currentGroup > 0) sb.AppendLine();
                    currentGroup = keySlot.Group;
                }

                string line = $"{keySlot.Name.PadRight(maxNameLength)} = {key.ToHexString()}";
                sb.AppendLine(line);
            }

            return sb.ToString();
        }

        public static string PrintCommonKeys(Keyset keyset)
        {
            return PrintKeys(keyset, CommonKeyDict);
        }

        public static string PrintUniqueKeys(Keyset keyset)
        {
            return PrintKeys(keyset, UniqueKeyDict);
        }

        public static string PrintAllKeys(Keyset keyset)
        {
            return PrintKeys(keyset, AllKeyDict);
        }

        public static string PrintTitleKeys(Keyset keyset)
        {
            var sb = new StringBuilder();

            foreach ((RightsId rightsId, AccessKey key) kv in keyset.ExternalKeySet.ToList().OrderBy(x => x.rightsId.ToString()))
            {
                string line = $"{kv.rightsId} = {kv.key}";
                sb.AppendLine(line);
            }

            return sb.ToString();
        }

        private static List<KeyValue> CreateCommonKeyList()
        {
            var keys = new List<KeyValue>
            {
                new KeyValue("keyblob_mac_key_source", 0x10, 0, set => set.KeyblobMacKeySource),

                new KeyValue("master_key_source", 0x10, 60, set => set.MasterKeySource),
                new KeyValue("package2_key_source", 0x10, 60, set => set.Package2KeySource),

                new KeyValue("aes_kek_generation_source", 0x10, 70, set => set.AesKekGenerationSource),
                new KeyValue("aes_key_generation_source", 0x10, 70, set => set.AesKeyGenerationSource),

                new KeyValue("bis_kek_source", 0x10, 80, set => set.BisKekSource),

                new KeyValue("retail_specific_aes_key_source", 0x10, 90, set => set.RetailSpecificAesKeySource),
                new KeyValue("per_console_key_source", 0x10, 90, set => set.PerConsoleKeySource),

                new KeyValue("header_kek_source", 0x10, 100, set => set.HeaderKekSource),
                new KeyValue("header_key_source", 0x20, 100, set => set.HeaderKeySource),
                new KeyValue("key_area_key_application_source", 0x10, 100, set => set.KeyAreaKeyApplicationSource),
                new KeyValue("key_area_key_ocean_source", 0x10, 100, set => set.KeyAreaKeyOceanSource),
                new KeyValue("key_area_key_system_source", 0x10, 100, set => set.KeyAreaKeySystemSource),
                new KeyValue("titlekek_source", 0x10, 100, set => set.TitleKekSource),

                new KeyValue("save_mac_kek_source", 0x10, 110, set => set.SaveMacKekSource),
                new KeyValue("save_mac_sd_card_kek_source", 0x10, 110, set => set.SaveMacSdCardKekSource),
                new KeyValue("save_mac_key_source", 0x10, 110, set => set.SaveMacKeySource),
                new KeyValue("save_mac_sd_card_key_source", 0x10, 110, set => set.SaveMacSdCardKeySource),
                new KeyValue("sd_card_kek_source", 0x10, 110, set => set.SdCardKekSource),
                new KeyValue("sd_card_save_key_source", 0x20, 110, set => set.SdCardKeySources[0]),
                new KeyValue("sd_card_nca_key_source", 0x20, 110, set => set.SdCardKeySources[1]),
                new KeyValue("sd_card_custom_storage_key_source", 0x20, 110, set => set.SdCardKeySources[2]),

                new KeyValue("eticket_rsa_kek", 0x10, 120, set => set.EticketRsaKek),
                new KeyValue("ssl_rsa_kek", 0x10, 120, set => set.SslRsaKek),
                new KeyValue("xci_header_key", 0x10, 130, set => set.XciHeaderKey),

                new KeyValue("header_key", 0x20, 220, set => set.HeaderKey)
            };

            for (int slot = 0; slot < 0x20; slot++)
            {
                int i = slot;
                keys.Add(new KeyValue($"keyblob_key_source_{i:x2}", 0x10, 0, set => set.KeyblobKeySources[i]));
                keys.Add(new KeyValue($"keyblob_{i:x2}", 0x90, 10, set => set.Keyblobs[i]));
                keys.Add(new KeyValue($"tsec_root_key_{i:x2}", 0x10, 20, set => set.TsecRootKeys[i]));
                keys.Add(new KeyValue($"master_kek_source_{i:x2}", 0x10, 30, set => set.MasterKekSources[i]));
                keys.Add(new KeyValue($"master_kek_{i:x2}", 0x10, 40, set => set.MasterKeks[i]));
                keys.Add(new KeyValue($"package1_key_{i:x2}", 0x10, 50, set => set.Package1Keys[i]));

                keys.Add(new KeyValue($"master_key_{i:x2}", 0x10, 200, set => set.MasterKeys[i]));
                keys.Add(new KeyValue($"package2_key_{i:x2}", 0x10, 210, set => set.Package2Keys[i]));
                keys.Add(new KeyValue($"titlekek_{i:x2}", 0x10, 230, set => set.TitleKeks[i]));
                keys.Add(new KeyValue($"key_area_key_application_{i:x2}", 0x10, 240, set => set.KeyAreaKeys[i][0]));
                keys.Add(new KeyValue($"key_area_key_ocean_{i:x2}", 0x10, 250, set => set.KeyAreaKeys[i][1]));
                keys.Add(new KeyValue($"key_area_key_system_{i:x2}", 0x10, 260, set => set.KeyAreaKeys[i][2]));
            }

            for (int slot = 0; slot < 4; slot++)
            {
                int i = slot;
                keys.Add(new KeyValue($"bis_key_source_{i:x2}", 0x20, 80, set => set.BisKeySource[i]));
            }

            return keys;
        }

        private static List<KeyValue> CreateUniqueKeyList()
        {
            var keys = new List<KeyValue>
            {
                new KeyValue("secure_boot_key", 0x10, 0, set => set.SecureBootKey),
                new KeyValue("tsec_key", 0x10, 0, set => set.TsecKey),
                new KeyValue("sd_seed", 0x10, 10, set => set.SdSeed),

                new KeyValue("device_key", 0x10, 40, set => set.DeviceKey),
                new KeyValue("save_mac_key", 0x10, 60, set => set.SaveMacKey),
                new KeyValue("save_mac_sd_card_key", 0x10, 60, set => set.SaveMacSdCardKey)
            };

            for (int slot = 0; slot < 0x20; slot++)
            {
                int i = slot;
                keys.Add(new KeyValue($"keyblob_mac_key_{i:x2}", 0x10, 20, set => set.KeyblobMacKeys[i]));
                keys.Add(new KeyValue($"keyblob_key_{i:x2}", 0x10, 30, set => set.KeyblobKeys[i]));
                keys.Add(new KeyValue($"encrypted_keyblob_{i:x2}", 0xB0, 100, set => set.EncryptedKeyblobs[i]));
            }

            for (int slot = 0; slot < 4; slot++)
            {
                int i = slot;
                keys.Add(new KeyValue($"bis_key_{i:x2}", 0x20, 50, set => set.BisKeys[i]));
            }

            return keys;
        }

        public class KeyValue
        {
            public readonly string Name;
            public readonly int Size;
            public readonly int Group;
            public readonly Func<Keyset, byte[]> GetKey;

            public KeyValue(string name, int size, int group, Func<Keyset, byte[]> retrieveFunc)
            {
                Name = name;
                Size = size;
                Group = group;
                GetKey = retrieveFunc;
            }
        }
    }

    public enum KeyType
    {
        None,
        Common,
        Unique,
        Title
    }
}<|MERGE_RESOLUTION|>--- conflicted
+++ resolved
@@ -72,31 +72,48 @@
 
         public RSAParameters EticketExtKeyRsa { get; set; }
 
-        public bool KeysetForDev = false;
-        public byte[] NcaHdrFixedKeyModulus {
-            get {
-                if (KeysetForDev) {
-                    return Keyset.NcaHdrFixedKeyModulusDev;
-                } else {
-                    return Keyset.NcaHdrFixedKeyModulusProd;
-                }
-            }
-        }
-        public byte[] AcidFixedKeyModulus {
-            get {
-                if (KeysetForDev) {
-                    return Keyset.AcidFixedKeyModulusDev;
-                } else {
-                    return Keyset.AcidFixedKeyModulusProd;
-                }
-            }
-        }
-        public byte[] Package2FixedKeyModulus {
-            get {
-                if (KeysetForDev) {
-                    return Keyset.Package2FixedKeyModulusDev;
-                } else {
-                    return Keyset.Package2FixedKeyModulusProd;
+        public bool KeysetForDev;
+        public byte[] NcaHdrFixedKeyModulus
+        {
+            get
+            {
+                if (KeysetForDev)
+                {
+                    return NcaHdrFixedKeyModulusDev;
+                }
+                else
+                {
+                    return NcaHdrFixedKeyModulusProd;
+                }
+            }
+        }
+
+        public byte[] AcidFixedKeyModulus
+        {
+            get
+            {
+                if (KeysetForDev)
+                {
+                    return AcidFixedKeyModulusDev;
+                }
+                else
+                {
+                    return AcidFixedKeyModulusProd;
+                }
+            }
+        }
+
+        public byte[] Package2FixedKeyModulus
+        {
+            get
+            {
+                if (KeysetForDev)
+                {
+                    return Package2FixedKeyModulusDev;
+                }
+                else
+                {
+                    return Package2FixedKeyModulusProd;
                 }
             }
         }
@@ -161,9 +178,6 @@
             0x49, 0x50, 0x95, 0x8C, 0x55, 0x80, 0x7E, 0x39, 0xB1, 0x48, 0x05, 0x1E, 0x21, 0xC7, 0x24, 0x4F
         };
 
-<<<<<<< HEAD
-        public ExternalKeySet ExternalKeySet { get; } = new ExternalKeySet();
-=======
         private static readonly byte[] NcaHdrFixedKeyModulusDev =
         {
             0xD8, 0xF1, 0x18, 0xEF, 0x32, 0x72, 0x4C, 0xA7, 0x47, 0x4C, 0xB9, 0xEA, 0xB3, 0x04, 0xA8, 0xA4,
@@ -224,8 +238,7 @@
             0x71, 0xB0, 0x5C, 0xF4, 0xAD, 0x63, 0x4F, 0xC5, 0xE2, 0xAC, 0x1E, 0xC4, 0x33, 0x96, 0x09, 0x7B
         };
 
-        public Dictionary<byte[], byte[]> TitleKeys { get; } = new Dictionary<byte[], byte[]>(new ByteArray128BitComparer());
->>>>>>> a68d8c16
+        public ExternalKeySet ExternalKeySet { get; } = new ExternalKeySet();
 
         public void SetSdSeed(byte[] sdseed)
         {

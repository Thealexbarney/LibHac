﻿using System;
using System.Collections.Generic;
using System.IO;
using System.Linq;
using System.Text;

namespace LibHac
{
    public static class Util
    {
        private const int MediaSize = 0x200;

        public static T CreateJaggedArray<T>(params int[] lengths)
        {
            return (T)InitializeJaggedArray(typeof(T).GetElementType(), 0, lengths);
        }

        private static object InitializeJaggedArray(Type type, int index, int[] lengths)
        {
            Array array = Array.CreateInstance(type, lengths[index]);

            Type elementType = type.GetElementType();
            if (elementType == null) return array;

            for (int i = 0; i < lengths[index]; i++)
            {
                array.SetValue(InitializeJaggedArray(elementType, index + 1, lengths), i);
            }

            return array;
        }

        public static bool ArraysEqual<T>(T[] a1, T[] a2)
        {
            if (a1 == null || a2 == null) return false;
            if (a1.Length != a2.Length) return false;
            for (int i = 0; i < a1.Length; i++)
            {
                if (!a1[i].Equals(a2[i])) return false;
            }
            return true;
        }

        public static bool IsEmpty(this byte[] array)
        {
            if (array == null) throw new ArgumentNullException(nameof(array));

            for (int i = 0; i < array.Length; i++)
            {
                if (array[i] != 0)
                {
                    return false;
                }
            }

            return true;
        }

        public static void CopyStream(this Stream input, Stream output, long length, IProgressReport progress = null)
        {
            const int bufferSize = 0x8000;
            long remaining = length;
            var buffer = new byte[bufferSize];
            progress?.SetTotal(length);

            int read;
            while ((read = input.Read(buffer, 0, (int)Math.Min(buffer.Length, remaining))) > 0)
            {
                output.Write(buffer, 0, read);
                remaining -= read;
                progress?.ReportAdd(read);
            }
        }

        public static void WriteAllBytes(this Stream input, string filename, IProgressReport progress = null)
        {
            input.Position = 0;

            using (var outFile = new FileStream(filename, FileMode.Create, FileAccess.Write))
            {
                input.CopyStream(outFile, input.Length, progress);
            }
        }

        public static string ReadAsciiZ(this BinaryReader reader, int maxLength = int.MaxValue)
        {
<<<<<<< HEAD
            List<byte> str = new List<byte>();
            byte ch;
=======
            long start = reader.BaseStream.Position;
>>>>>>> e798a8dd
            int size = 0;
            while (size < maxLength)
            {
                size++;
                ch = reader.ReadByte();
                if (ch == 0)
                    break;
                str.Add(ch);
            }
            return Encoding.ASCII.GetString(str.ToArray());
        }

        public static string ReadUtf8Z(this BinaryReader reader, int maxLength = int.MaxValue)
        {
<<<<<<< HEAD
            List<byte> str = new List<byte>();
            byte ch;
=======
            long start = reader.BaseStream.Position;
>>>>>>> e798a8dd
            int size = 0;
            while (size < maxLength)
            {
                size++;
                ch = reader.ReadByte();
                if (ch == 0)
                    break;
                str.Add(ch);
            }
            return Encoding.UTF8.GetString(str.ToArray());
        }

        public static void WriteUTF8(this BinaryWriter writer, string value)
        {
            byte[] text = Encoding.UTF8.GetBytes(value);
            writer.Write(text);
        }

        public static void WriteUTF8Z(this BinaryWriter writer, string value)
        {
            writer.WriteUTF8(value);
            writer.Write((byte)0);
        }

        public static string ReadAscii(this BinaryReader reader, int size)
        {
            return Encoding.ASCII.GetString(reader.ReadBytes(size), 0, size);
        }

        public static string ReadUtf8(this BinaryReader reader, int size)
        {
            return Encoding.UTF8.GetString(reader.ReadBytes(size), 0, size);
        }

        // todo Maybe make less naive
        public static string GetRelativePath(string path, string basePath)
        {
            var directory = new DirectoryInfo(basePath);
            var file = new FileInfo(path);

            string fullDirectory = directory.FullName;
            string fullFile = file.FullName;

            if (!fullFile.StartsWith(fullDirectory))
            {
                throw new ArgumentException($"{nameof(path)} is not a subpath of {nameof(basePath)}");
            }

            return fullFile.Substring(fullDirectory.Length + 1);
        }

        private static bool TryHexToInt(char c, out int value)
        {
            switch (c)
            {
                case '0':
                    value = 0; break;
                case '1':
                    value = 1; break;
                case '2':
                    value = 2; break;
                case '3':
                    value = 3; break;
                case '4':
                    value = 4; break;
                case '5':
                    value = 5; break;
                case '6':
                    value = 6; break;
                case '7':
                    value = 7; break;
                case '8':
                    value = 8; break;
                case '9':
                    value = 9; break;
                case 'a':
                case 'A':
                    value = 10; break;
                case 'b':
                case 'B':
                    value = 11; break;
                case 'c':
                case 'C':
                    value = 12; break;
                case 'd':
                case 'D':
                    value = 13; break;
                case 'e':
                case 'E':
                    value = 14; break;
                case 'f':
                case 'F':
                    value = 15; break;
                default:
                    value = 0;
                    return false;
            }

            return true;
        }

        private static readonly byte[,] ByteLookup = {
            {0x00, 0x01, 0x02, 0x03, 0x04, 0x05, 0x06, 0x07, 0x08, 0x09, 0x0a, 0x0b, 0x0c, 0x0d, 0x0e, 0x0f},
            {0x00, 0x10, 0x20, 0x30, 0x40, 0x50, 0x60, 0x70, 0x80, 0x90, 0xa0, 0xb0, 0xc0, 0xd0, 0xe0, 0xf0}
        };

        public static byte[] ToBytes(this string input)
        {
            var result = new byte[(input.Length + 1) >> 1];
            int lastcell = result.Length - 1;
            int lastchar = input.Length - 1;
            for (int i = 0; i < input.Length; i++)
            {
                if (!TryHexToInt(input[lastchar - i], out int hexInt))
                {
                    throw new FormatException($"Unrecognized hex char {input[lastchar - i]}");
                }

                result[lastcell - (i >> 1)] |= ByteLookup[i & 1, hexInt];
            }
            return result;
        }

        public static bool TryToBytes(this string input, out byte[] bytes)
        {
            var result = new byte[(input.Length + 1) >> 1];
            int lastcell = result.Length - 1;
            int lastchar = input.Length - 1;
            for (int i = 0; i < input.Length; i++)
            {
                if (!TryHexToInt(input[lastchar - i], out int hexInt))
                {
                    bytes = null;
                    return false;
                }

                result[lastcell - (i >> 1)] |= ByteLookup[i & 1, hexInt];
            }
            bytes = result;
            return true;
        }

        private static readonly uint[] Lookup32 = CreateLookup32();

        private static uint[] CreateLookup32()
        {
            var result = new uint[256];
            for (int i = 0; i < 256; i++)
            {
                string s = i.ToString("X2");
                result[i] = s[0] + ((uint)s[1] << 16);
            }
            return result;
        }

        public static string ToHexString(this byte[] bytes)
        {
            uint[] lookup32 = Lookup32;
            var result = new char[bytes.Length * 2];
            for (int i = 0; i < bytes.Length; i++)
            {
                uint val = lookup32[bytes[i]];
                result[2 * i] = (char)val;
                result[2 * i + 1] = (char)(val >> 16);
            }
            return new string(result);
        }

        public static long MediaToReal(long media)
        {
            return MediaSize * media;
        }

        // https://stackoverflow.com/a/11124118
        public static string GetBytesReadable(long bytes)
        {
            // Get absolute value
            long absBytes = bytes < 0 ? -bytes : bytes;
            // Determine the suffix and readable value
            string suffix;
            double readable;
            if (absBytes >= 0x1000000000000000) // Exabyte
            {
                suffix = "EB";
                readable = bytes >> 50;
            }
            else if (absBytes >= 0x4000000000000) // Petabyte
            {
                suffix = "PB";
                readable = bytes >> 40;
            }
            else if (absBytes >= 0x10000000000) // Terabyte
            {
                suffix = "TB";
                readable = bytes >> 30;
            }
            else if (absBytes >= 0x40000000) // Gigabyte
            {
                suffix = "GB";
                readable = bytes >> 20;
            }
            else if (absBytes >= 0x100000) // Megabyte
            {
                suffix = "MB";
                readable = bytes >> 10;
            }
            else if (absBytes >= 0x400) // Kilobyte
            {
                suffix = "KB";
                readable = bytes;
            }
            else
            {
                return bytes.ToString("0 B"); // Byte
            }
            // Divide by 1024 to get fractional value
            readable = readable / 1024;
            // Return formatted number with suffix
            return readable.ToString("0.### ") + suffix;
        }

        public static long GetNextMultiple(long value, int multiple)
        {
            if (multiple <= 0)
                return value;

            if (value % multiple == 0)
                return value;

            return value + multiple - value % multiple;
        }

        public static int DivideByRoundUp(int value, int divisor) => (value + divisor - 1) / divisor;
        public static long DivideByRoundUp(long value, long divisor) => (value + divisor - 1) / divisor;

        public static int AlignUp(int value, int multiple) => AlignDown(value + multiple - 1, multiple);
        public static long AlignUp(long value, long multiple) => AlignDown(value + multiple - 1, multiple);
        public static int AlignDown(int value, int multiple) => value - value % multiple;
        public static long AlignDown(long value, long multiple) => value - value % multiple;

        public static void IncrementByteArray(byte[] array)
        {
            for (int i = array.Length - 1; i >= 0; i--)
            {
                if (++array[i] != 0)
                    break;
            }
        }

        public static void MemDump(this StringBuilder sb, string prefix, byte[] data)
        {

            int max = 32;
            int remaining = data.Length;
            bool first = true;
            int offset = 0;

            while (remaining > 0)
            {
                max = Math.Min(max, remaining);

                if (first)
                {
                    sb.Append(prefix);
                    first = false;
                }
                else
                {
                    sb.Append(' ', prefix.Length);
                }

                for (int i = 0; i < max; i++)
                {
                    sb.Append($"{data[offset++]:X2}");
                }

                sb.AppendLine();
                remaining -= max;
            }
        }

        public static string GetKeyRevisionSummary(int revision)
        {
            switch (revision)
            {
                case 0: return "1.0.0-2.3.0";
                case 1: return "3.0.0";
                case 2: return "3.0.1-3.0.2";
                case 3: return "4.0.0-4.1.0";
                case 4: return "5.0.0-5.1.0";
                case 5: return "6.0.0";
                default: return "Unknown";
            }
        }
    }

    public class ByteArray128BitComparer : EqualityComparer<byte[]>
    {
        public override bool Equals(byte[] first, byte[] second)
        {
            if (first == null || second == null)
            {
                // null == null returns true.
                // non-null == null returns false.
                return first == second;
            }
            if (ReferenceEquals(first, second))
            {
                return true;
            }
            if (first.Length != second.Length)
            {
                return false;
            }

            return Util.ArraysEqual(first,second);
        }

        public override int GetHashCode(byte[] obj)
        {
            if (obj == null)
            {
                throw new ArgumentNullException(nameof(obj));
            }
            if (obj.Length != 16)
            {
                throw new ArgumentException("Length must be 16 bytes");
            }

            ulong hi = BitConverter.ToUInt64(obj, 0);
            ulong lo = BitConverter.ToUInt64(obj, 8);

            return (hi.GetHashCode() * 397) ^ lo.GetHashCode();
        }
    }
}<|MERGE_RESOLUTION|>--- conflicted
+++ resolved
@@ -1,7 +1,6 @@
 ﻿using System;
 using System.Collections.Generic;
 using System.IO;
-using System.Linq;
 using System.Text;
 
 namespace LibHac
@@ -84,12 +83,8 @@
 
         public static string ReadAsciiZ(this BinaryReader reader, int maxLength = int.MaxValue)
         {
-<<<<<<< HEAD
-            List<byte> str = new List<byte>();
+            var str = new List<byte>();
             byte ch;
-=======
-            long start = reader.BaseStream.Position;
->>>>>>> e798a8dd
             int size = 0;
             while (size < maxLength)
             {
@@ -104,12 +99,8 @@
 
         public static string ReadUtf8Z(this BinaryReader reader, int maxLength = int.MaxValue)
         {
-<<<<<<< HEAD
-            List<byte> str = new List<byte>();
+            var str = new List<byte>();
             byte ch;
-=======
-            long start = reader.BaseStream.Position;
->>>>>>> e798a8dd
             int size = 0;
             while (size < maxLength)
             {
@@ -425,7 +416,7 @@
                 return false;
             }
 
-            return Util.ArraysEqual(first,second);
+            return Util.ArraysEqual(first, second);
         }
 
         public override int GetHashCode(byte[] obj)

﻿using System.Collections.Generic;
using System.IO;
using System.Security.Cryptography;
using System.Text;
using LibHac.Streams;

namespace LibHac.Savefile
{
    public class Savefile
    {
        public Header Header { get; }
        private RemapStream FileRemap { get; }
        public SharedStreamSource SavefileSource { get; }
        public SharedStreamSource FileRemapSource { get; }
        private RemapStream MetaRemap { get; }
        public SharedStreamSource MetaRemapSource { get; }
        private JournalStream JournalStream { get; }
        public SharedStreamSource JournalStreamSource { get; }
        private HierarchicalIntegrityVerificationStream IvfcStream { get; }
        public SharedStreamSource IvfcStreamSource { get; }
        private AllocationTable AllocationTable { get; }

        public Stream DuplexL1A { get; }
        public Stream DuplexL1B { get; }
        public Stream DuplexDataA { get; }
        public Stream DuplexDataB { get; }
        public LayeredDuplexFs DuplexData { get; }
        public Stream JournalData { get; }

        public Stream JournalTable { get; }
        public Stream JournalBitmapUpdatedPhysical { get; }
        public Stream JournalBitmapUpdatedVirtual { get; }
        public Stream JournalBitmapUnassigned { get; }
        public Stream JournalLayer1Hash { get; }
        public Stream JournalLayer2Hash { get; }
        public Stream JournalLayer3Hash { get; }
        public Stream JournalFat { get; }

        public DirectoryEntry RootDirectory { get; private set; }
        public FileEntry[] Files { get; private set; }
        public DirectoryEntry[] Directories { get; private set; }
        private Dictionary<string, FileEntry> FileDict { get; }

        public Savefile(Keyset keyset, Stream file, bool enableIntegrityChecks)
        {
            SavefileSource = new SharedStreamSource(file);

            using (var reader = new BinaryReader(SavefileSource.CreateStream(), Encoding.Default, true))
            {
                Header = new Header(keyset, reader);
                FsLayout layout = Header.Layout;

                FileRemap = new RemapStream(
                    SavefileSource.CreateStream(layout.FileMapDataOffset, layout.FileMapDataSize),
                    Header.FileMapEntries, Header.FileRemap.MapSegmentCount);

                FileRemapSource = new SharedStreamSource(FileRemap);

                var duplexLayers = new DuplexFsLayerInfo[3];

                duplexLayers[0] = new DuplexFsLayerInfo
                {
                    DataA = new MemoryStream(Header.DuplexMasterA),
                    DataB = new MemoryStream(Header.DuplexMasterB),
                    Info = Header.Duplex.Layers[0]
                };

                duplexLayers[1] = new DuplexFsLayerInfo
                {
                    DataA = FileRemapSource.CreateStream(layout.DuplexL1OffsetA, layout.DuplexL1Size),
                    DataB = FileRemapSource.CreateStream(layout.DuplexL1OffsetB, layout.DuplexL1Size),
                    Info = Header.Duplex.Layers[1]
                };

                duplexLayers[2] = new DuplexFsLayerInfo
                {
                    DataA = FileRemapSource.CreateStream(layout.DuplexDataOffsetA, layout.DuplexDataSize),
                    DataB = FileRemapSource.CreateStream(layout.DuplexDataOffsetB, layout.DuplexDataSize),
                    Info = Header.Duplex.Layers[2]
                };

                DuplexL1A = FileRemapSource.CreateStream(layout.DuplexL1OffsetA, layout.DuplexL1Size);
                DuplexL1B = FileRemapSource.CreateStream(layout.DuplexL1OffsetB, layout.DuplexL1Size);
                DuplexDataA = FileRemapSource.CreateStream(layout.DuplexDataOffsetA, layout.DuplexDataSize);
                DuplexDataB = FileRemapSource.CreateStream(layout.DuplexDataOffsetB, layout.DuplexDataSize);
                JournalData = FileRemapSource.CreateStream(layout.JournalDataOffset, layout.JournalDataSizeB + layout.SizeReservedArea);

                DuplexData = new LayeredDuplexFs(duplexLayers, Header.Layout.DuplexIndex == 1);
                MetaRemap = new RemapStream(DuplexData, Header.MetaMapEntries, Header.MetaRemap.MapSegmentCount);
                MetaRemapSource = new SharedStreamSource(MetaRemap);

                JournalTable = MetaRemapSource.CreateStream(layout.JournalTableOffset, layout.JournalTableSize);
                JournalBitmapUpdatedPhysical = MetaRemapSource.CreateStream(layout.JournalBitmapUpdatedPhysicalOffset, layout.JournalBitmapUpdatedPhysicalSize);
                JournalBitmapUpdatedVirtual = MetaRemapSource.CreateStream(layout.JournalBitmapUpdatedVirtualOffset, layout.JournalBitmapUpdatedVirtualSize);
                JournalBitmapUnassigned = MetaRemapSource.CreateStream(layout.JournalBitmapUnassignedOffset, layout.JournalBitmapUnassignedSize);
                JournalLayer1Hash = MetaRemapSource.CreateStream(layout.IvfcL1Offset, layout.IvfcL1Size);
                JournalLayer2Hash = MetaRemapSource.CreateStream(layout.IvfcL2Offset, layout.IvfcL2Size);
                JournalLayer3Hash = MetaRemapSource.CreateStream(layout.IvfcL3Offset, layout.IvfcL3Size);
                JournalFat = MetaRemapSource.CreateStream(layout.FatOffset, layout.FatSize);
                AllocationTable = new AllocationTable(JournalFat);

<<<<<<< HEAD
                var journalMap = JournalStream.ReadMappingEntries(JournalTable, Header.Journal.MainDataBlockCount);
=======
                MappingEntry[] journalMap = JournalStream.ReadMappingEntries(JournalTable, Header.Journal.MainDataBlockCount);
>>>>>>> e798a8dd

                SharedStream journalData = FileRemapSource.CreateStream(layout.JournalDataOffset,
                    layout.JournalDataSizeB + layout.SizeReservedArea);
                JournalStream = new JournalStream(journalData, journalMap, (int)Header.Journal.BlockSize);
                JournalStreamSource = new SharedStreamSource(JournalStream);

                IvfcStream = InitIvfcStream(enableIntegrityChecks);
                IvfcStreamSource = new SharedStreamSource(IvfcStream);

                ReadFileInfo();
                var dictionary = new Dictionary<string, FileEntry>();
                foreach (FileEntry entry in Files)
                {
                    dictionary[entry.FullPath] = entry;
                }

                FileDict = dictionary;
            }
        }

        private HierarchicalIntegrityVerificationStream InitIvfcStream(bool enableIntegrityChecks)
        {
            IvfcHeader ivfc = Header.Ivfc;

            const int ivfcLevels = 5;
            var initInfo = new IntegrityVerificationInfo[ivfcLevels];

            initInfo[0] = new IntegrityVerificationInfo
            {
                Data = new MemoryStream(Header.MasterHashA),
                BlockSizePower = 0,
                Type = IntegrityStreamType.Save
            };

            for (int i = 1; i < ivfcLevels; i++)
            {
                IvfcLevelHeader level = ivfc.LevelHeaders[i - 1];

                Stream data = i == ivfcLevels - 1
                    ? (Stream)JournalStream
                    : MetaRemapSource.CreateStream(level.LogicalOffset, level.HashDataSize);

                initInfo[i] = new IntegrityVerificationInfo
                {
                    Data = data,
                    BlockSizePower = level.BlockSize,
                    Salt = new HMACSHA256(Encoding.ASCII.GetBytes(SaltSources[i - 1])).ComputeHash(ivfc.SaltSource),
                    Type = IntegrityStreamType.Save
                };
            }

            return new HierarchicalIntegrityVerificationStream(initInfo, enableIntegrityChecks);
        }

        public Stream OpenFile(string filename)
        {
            if (!FileDict.TryGetValue(filename, out FileEntry file))
            {
                throw new FileNotFoundException();
            }

            return OpenFile(file);
        }

        public Stream OpenFile(FileEntry file)
        {
            if (file.BlockIndex < 0)
            {
                return Stream.Null;
            }

            return OpenFatBlock(file.BlockIndex, file.FileSize);
        }

        private AllocationTableStream OpenFatBlock(int blockIndex, long size)
        {
            return new AllocationTableStream(IvfcStreamSource.CreateStream(), AllocationTable, (int)Header.Save.BlockSize, blockIndex, size);
        }

        public bool FileExists(string filename) => FileDict.ContainsKey(filename);

        private void ReadFileInfo()
        {
            // todo: Query the FAT for the file size when none is given
            AllocationTableStream dirTableStream = OpenFatBlock(Header.Save.DirectoryTableBlock, 1000000);
            AllocationTableStream fileTableStream = OpenFatBlock(Header.Save.FileTableBlock, 1000000);

            DirectoryEntry[] dirEntries = ReadDirEntries(dirTableStream);
            FileEntry[] fileEntries = ReadFileEntries(fileTableStream);

            foreach (DirectoryEntry dir in dirEntries)
            {
                if (dir.NextSiblingIndex != 0) dir.NextSibling = dirEntries[dir.NextSiblingIndex];
                if (dir.FirstChildIndex != 0) dir.FirstChild = dirEntries[dir.FirstChildIndex];
                if (dir.FirstFileIndex != 0) dir.FirstFile = fileEntries[dir.FirstFileIndex];
                if (dir.NextInChainIndex != 0) dir.NextInChain = dirEntries[dir.NextInChainIndex];
                if (dir.ParentDirIndex != 0 && dir.ParentDirIndex < dirEntries.Length)
                    dir.ParentDir = dirEntries[dir.ParentDirIndex];
            }

            foreach (FileEntry file in fileEntries)
            {
                if (file.NextSiblingIndex != 0) file.NextSibling = fileEntries[file.NextSiblingIndex];
                if (file.NextInChainIndex != 0) file.NextInChain = fileEntries[file.NextInChainIndex];
                if (file.ParentDirIndex != 0 && file.ParentDirIndex < dirEntries.Length)
                    file.ParentDir = dirEntries[file.ParentDirIndex];
            }

            RootDirectory = dirEntries[2];

            FileEntry fileChain = fileEntries[1].NextInChain;
            var files = new List<FileEntry>();
            while (fileChain != null)
            {
                files.Add(fileChain);
                fileChain = fileChain.NextInChain;
            }

            DirectoryEntry dirChain = dirEntries[1].NextInChain;
            var dirs = new List<DirectoryEntry>();
            while (dirChain != null)
            {
                dirs.Add(dirChain);
                dirChain = dirChain.NextInChain;
            }

            Files = files.ToArray();
            Directories = dirs.ToArray();

            FsEntry.ResolveFilenames(Files);
            FsEntry.ResolveFilenames(Directories);
        }

        private FileEntry[] ReadFileEntries(Stream stream)
        {
            var reader = new BinaryReader(stream);
            int count = reader.ReadInt32();

            reader.BaseStream.Position -= 4;

            var entries = new FileEntry[count];
            for (int i = 0; i < count; i++)
            {
                entries[i] = new FileEntry(reader);
            }

            return entries;
        }

        private DirectoryEntry[] ReadDirEntries(Stream stream)
        {
            var reader = new BinaryReader(stream);
            int count = reader.ReadInt32();

            reader.BaseStream.Position -= 4;

            var entries = new DirectoryEntry[count];
            for (int i = 0; i < count; i++)
            {
                entries[i] = new DirectoryEntry(reader);
            }

            return entries;
        }

        public bool SignHeader(Keyset keyset)
        {
            if (keyset.SaveMacKey.IsEmpty()) return false;

            var data = new byte[0x200];
            var cmac = new byte[0x10];

            SharedStream headerStream = SavefileSource.CreateStream();
            headerStream.Position = 0x100;
            headerStream.Read(data, 0, 0x200);

            Crypto.CalculateAesCmac(keyset.SaveMacKey, data, 0, cmac, 0, 0x200);

            headerStream.Position = 0;
            headerStream.Write(cmac, 0, 0x10);

            return true;
        }

        private string[] SaltSources =
        {
            "HierarchicalIntegrityVerificationStorage::Master",
            "HierarchicalIntegrityVerificationStorage::L1",
            "HierarchicalIntegrityVerificationStorage::L2",
            "HierarchicalIntegrityVerificationStorage::L3",
            "HierarchicalIntegrityVerificationStorage::L4",
            "HierarchicalIntegrityVerificationStorage::L5"
        };
    }

    public static class SavefileExtensions
    {
        public static void Extract(this Savefile save, string outDir, IProgressReport logger = null)
        {
            foreach (FileEntry file in save.Files)
            {
                Stream stream = save.OpenFile(file);
                string outName = outDir + file.FullPath;
                string dir = Path.GetDirectoryName(outName);
                if (!string.IsNullOrWhiteSpace(dir)) Directory.CreateDirectory(dir);

                using (var outFile = new FileStream(outName, FileMode.Create, FileAccess.ReadWrite))
                {
                    logger?.LogMessage(file.FullPath);
                    stream.CopyStream(outFile, stream.Length, logger);
                }
            }
        }
    }
}<|MERGE_RESOLUTION|>--- conflicted
+++ resolved
@@ -99,11 +99,7 @@
                 JournalFat = MetaRemapSource.CreateStream(layout.FatOffset, layout.FatSize);
                 AllocationTable = new AllocationTable(JournalFat);
 
-<<<<<<< HEAD
-                var journalMap = JournalStream.ReadMappingEntries(JournalTable, Header.Journal.MainDataBlockCount);
-=======
                 MappingEntry[] journalMap = JournalStream.ReadMappingEntries(JournalTable, Header.Journal.MainDataBlockCount);
->>>>>>> e798a8dd
 
                 SharedStream journalData = FileRemapSource.CreateStream(layout.JournalDataOffset,
                     layout.JournalDataSizeB + layout.SizeReservedArea);

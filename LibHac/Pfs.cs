﻿using System;
using System.Collections.Generic;
using System.IO;
using System.Linq;
using System.Text;
using LibHac.Streams;

namespace LibHac
{
    public class Pfs
    {
        public PfsHeader Header { get; }
        public int HeaderSize { get; }
        public PfsFileEntry[] Files { get; }

        private Dictionary<string, PfsFileEntry> FileDict { get; }
        private SharedStreamSource StreamSource { get; }

        public Pfs(Stream stream)
        {
            using (var reader = new BinaryReader(stream, Encoding.Default, true))
            {
                Header = new PfsHeader(reader);
            }

            HeaderSize = Header.HeaderSize;
            Files = Header.Files;
            FileDict = Header.Files.ToDictionary(x => x.Name, x => x);
            StreamSource = new SharedStreamSource(stream);
        }

        public Stream OpenFile(string filename)
        {
            if (!FileDict.TryGetValue(filename, out PfsFileEntry file))
            {
                throw new FileNotFoundException();
            }

            return OpenFile(file);
        }

        public bool TryOpenFile(string filename, out Stream stream)
        {
            if (!FileDict.TryGetValue(filename, out PfsFileEntry file))
            {
                stream = null;
                return false;
            }

            stream = OpenFile(file);
            return true;
        }

        public Stream OpenFile(PfsFileEntry file)
        {
            return StreamSource.CreateStream(HeaderSize + file.Offset, file.Size);
        }

        public bool FileExists(string filename)
        {
            return FileDict.ContainsKey(filename);
        }
    }

    public enum PfsType
    {
        Pfs0,
        Hfs0
    }

    public class PfsSuperblock
    {
        public byte[] MasterHash; /* SHA-256 hash of the hash table. */
        public uint BlockSize; /* In bytes. */
        public uint Always2;
        public long HashTableOffset; /* Normally zero. */
        public long HashTableSize;
        public long Pfs0Offset;
        public long Pfs0Size;

        public PfsSuperblock(BinaryReader reader)
        {
            MasterHash = reader.ReadBytes(0x20);
            BlockSize = reader.ReadUInt32();
            Always2 = reader.ReadUInt32();
            HashTableOffset = reader.ReadInt64();
            HashTableSize = reader.ReadInt64();
            Pfs0Offset = reader.ReadInt64();
            Pfs0Size = reader.ReadInt64();
            reader.BaseStream.Position += 0xF0;
        }
    }

    public class PfsHeader
    {
        public string Magic;
        public int NumFiles;
        public int StringTableSize;
        public long Reserved;
        public PfsType Type;
        public int HeaderSize;
        public PfsFileEntry[] Files;

        public PfsHeader(BinaryReader reader)
        {
            Magic = reader.ReadAscii(4);
            NumFiles = reader.ReadInt32();
            StringTableSize = reader.ReadInt32();
            Reserved = reader.ReadInt32();

            switch (Magic)
            {
                case "PFS0":
                    Type = PfsType.Pfs0;
                    break;
                case "HFS0":
                    Type = PfsType.Hfs0;
                    break;
                default:
                    throw new InvalidDataException($"Invalid Partition FS type \"{Magic}\"");
            }

            int entrysize = GetFileEntrySize(Type);
            int stringTableOffset = 16 + entrysize * NumFiles;
            HeaderSize = stringTableOffset + StringTableSize;

            Files = new PfsFileEntry[NumFiles];
            for (int i = 0; i < NumFiles; i++)
            {
                Files[i] = new PfsFileEntry(reader, Type) { Index = i };
            }

            for (int i = 0; i < NumFiles; i++)
            {
                reader.BaseStream.Position = stringTableOffset + Files[i].StringTableOffset;
                Files[i].Name = reader.ReadAsciiZ();
            }


            if (Type == PfsType.Hfs0) {
                for (int i = 0; i < NumFiles; i++)
                {
                    reader.BaseStream.Position = HeaderSize + Files[i].Offset;
<<<<<<< HEAD
                    Files[i].HashValidity = Crypto.CheckMemoryHashTable(reader.ReadBytes(Files[i].HashedRegionSize), Files[i].Hash, 0, Files[i].HashedRegionSize);
=======
                    if (Crypto.CheckMemoryHashTable(reader.ReadBytes(Files[i].HashedRegionSize), Files[i].Hash))
                    {
                        Files[i].HashValidity = Validity.Valid;
                    }
                    else
                    {
                        Files[i].HashValidity = Validity.Invalid;
                    }
>>>>>>> e798a8dd
                }
            }

        }

        private static int GetFileEntrySize(PfsType type)
        {
            switch (type)
            {
                case PfsType.Pfs0:
                    return 24;
                case PfsType.Hfs0:
                    return 0x40;
                default:
                    throw new ArgumentOutOfRangeException(nameof(type), type, null);
            }
        }
    }

    public class PfsFileEntry
    {
        public int Index;
        public long Offset;
        public long Size;
        public uint StringTableOffset;
        public long Reserved;
        public int HashedRegionSize;
        public byte[] Hash;
        public string Name;
        public Validity HashValidity = Validity.Unchecked;

        public PfsFileEntry(BinaryReader reader, PfsType type)
        {
            Offset = reader.ReadInt64();
            Size = reader.ReadInt64();
            StringTableOffset = reader.ReadUInt32();
            if (type == PfsType.Hfs0)
            {
                HashedRegionSize = reader.ReadInt32();
                Reserved = reader.ReadInt64();
                Hash = reader.ReadBytes(Crypto.Sha256DigestSize);
            }
            else
            {
                Reserved = reader.ReadUInt32();
            }
        }
    }

    public static class PfsExtensions
    {
        public static void Extract(this Pfs pfs, string outDir, IProgressReport logger = null)
        {
            foreach (PfsFileEntry file in pfs.Header.Files)
            {
                Stream stream = pfs.OpenFile(file);
                string outName = Path.Combine(outDir, file.Name);
                string dir = Path.GetDirectoryName(outName);
                if (!string.IsNullOrWhiteSpace(dir)) Directory.CreateDirectory(dir);

                using (var outFile = new FileStream(outName, FileMode.Create, FileAccess.ReadWrite))
                {
                    logger?.LogMessage(file.Name);
                    stream.CopyStream(outFile, stream.Length, logger);
                }
            }
        }
    }
}<|MERGE_RESOLUTION|>--- conflicted
+++ resolved
@@ -137,22 +137,12 @@
             }
 
 
-            if (Type == PfsType.Hfs0) {
+            if (Type == PfsType.Hfs0)
+            {
                 for (int i = 0; i < NumFiles; i++)
                 {
                     reader.BaseStream.Position = HeaderSize + Files[i].Offset;
-<<<<<<< HEAD
                     Files[i].HashValidity = Crypto.CheckMemoryHashTable(reader.ReadBytes(Files[i].HashedRegionSize), Files[i].Hash, 0, Files[i].HashedRegionSize);
-=======
-                    if (Crypto.CheckMemoryHashTable(reader.ReadBytes(Files[i].HashedRegionSize), Files[i].Hash))
-                    {
-                        Files[i].HashValidity = Validity.Valid;
-                    }
-                    else
-                    {
-                        Files[i].HashValidity = Validity.Invalid;
-                    }
->>>>>>> e798a8dd
                 }
             }
 

﻿using System;
using System.IO;
using System.Linq;
using LibHac.Streams;
using LibHac.XTSSharp;

namespace LibHac
{
    public class Nca : IDisposable
    {
        public NcaHeader Header { get; private set; }
        public string NcaId { get; set; }
        public string Filename { get; set; }
        public bool HasRightsId { get; private set; }
        public int CryptoType { get; private set; }
        public byte[][] DecryptedKeys { get; } = Util.CreateJaggedArray<byte[][]>(4, 0x10);
        public byte[] TitleKey { get; }
        public byte[] TitleKeyDec { get; } = new byte[0x10];
        private Stream Stream { get; }
        private SharedStreamSource StreamSource { get; }
        private bool KeepOpen { get; }
        private Nca BaseNca { get; set; }

        public NcaSection[] Sections { get; } = new NcaSection[4];

        public Nca(Keyset keyset, Stream stream, bool keepOpen)
        {
            stream.Position = 0;
            KeepOpen = keepOpen;
            Stream = stream;
            StreamSource = new SharedStreamSource(stream);
            DecryptHeader(keyset, stream);

            CryptoType = Math.Max(Header.CryptoType, Header.CryptoType2);
            if (CryptoType > 0) CryptoType--;

            HasRightsId = !Header.RightsId.IsEmpty();

            if (!HasRightsId)
            {
                DecryptKeyArea(keyset);
            }
            else
            {
                if (keyset.TitleKeys.TryGetValue(Header.RightsId, out byte[] titleKey))
                {
                    TitleKey = titleKey;
                    Crypto.DecryptEcb(keyset.Titlekeks[CryptoType], titleKey, TitleKeyDec, 0x10);
                    DecryptedKeys[2] = TitleKeyDec;
                }
                else
                {
                    throw new MissingKeyException("A required key is missing.", $"{Header.RightsId.ToHexString()}", KeyType.Title);
                }
            }

            for (int i = 0; i < 4; i++)
            {
                NcaSection section = ParseSection(i);
                if (section == null) continue;
                Sections[i] = section;
                ValidateSuperblockHash(i);
            }

            foreach (NcaSection pfsSection in Sections.Where(x => x != null && x.Type == SectionType.Pfs0))
            {
                Stream sectionStream = OpenSection(pfsSection.SectionNum, false, false);
                if (sectionStream == null) continue;

                var pfs = new Pfs(sectionStream);
                if (!pfs.FileExists("main.npdm")) continue;

                pfsSection.IsExefs = true;
            }
        }

        public Stream GetStream()
        {
            return StreamSource.CreateStream();
        }

        private Stream OpenRawSection(int index)
        {
            NcaSection sect = Sections[index];
            if (sect == null) throw new ArgumentOutOfRangeException(nameof(index));

            if (sect.SuperblockHashValidity == Validity.Invalid) return null;

            long offset = sect.Offset;
            long size = sect.Size;

            Stream rawStream = StreamSource.CreateStream(offset, size);

            switch (sect.Header.CryptType)
            {
                case SectionCryptType.None:
                    return rawStream;
                case SectionCryptType.XTS:
                    throw new NotImplementedException("NCA sections using XTS are not supported");
                case SectionCryptType.CTR:
                    return new RandomAccessSectorStream(new Aes128CtrStream(rawStream, DecryptedKeys[2], offset, sect.Header.Ctr), false);
                case SectionCryptType.BKTR:
                    rawStream = new RandomAccessSectorStream(
                        new BktrCryptoStream(rawStream, DecryptedKeys[2], 0, size, offset, sect.Header.Ctr, sect.Header.Bktr),
                        false);
                    if (BaseNca == null) return rawStream;

                    NcaSection baseSect = BaseNca.Sections.FirstOrDefault(x => x.Type == SectionType.Romfs);
                    if (baseSect == null) throw new InvalidDataException("Base NCA has no RomFS section");

                    Stream baseStream = BaseNca.OpenSection(baseSect.SectionNum, true, false);
                    return new Bktr(rawStream, baseStream, sect);

                default:
                    throw new ArgumentOutOfRangeException();
            }
        }

        public Stream OpenSection(int index, bool raw, bool enableIntegrityChecks)
        {
            Stream rawStream = OpenRawSection(index);
            NcaSection sect = Sections[index];

            if (raw) return rawStream;

            switch (sect.Header.Type)
            {
                case SectionType.Pfs0:
                    PfsSuperblock pfs0Superblock = sect.Pfs0.Superblock;

                    return new SubStream(rawStream, pfs0Superblock.Pfs0Offset, pfs0Superblock.Pfs0Size);
                case SectionType.Romfs:
                case SectionType.Bktr:

                    var romfsStreamSource = new SharedStreamSource(rawStream);

                    IvfcHeader ivfc;
                    if (sect.Header.Type == SectionType.Romfs)
                    {
                        ivfc = sect.Header.Romfs.IvfcHeader;
                    }
                    else
                    {
                        ivfc = sect.Header.Bktr.IvfcHeader;
                    }

                    return InitIvfcForRomfs(ivfc, romfsStreamSource, enableIntegrityChecks);
                default:
                    throw new ArgumentOutOfRangeException();
            }
        }

        private static HierarchicalIntegrityVerificationStream InitIvfcForRomfs(IvfcHeader ivfc,
            SharedStreamSource romfsStreamSource, bool enableIntegrityChecks)
        {
            var initInfo = new IntegrityVerificationInfo[ivfc.NumLevels];

            // Set the master hash
            initInfo[0] = new IntegrityVerificationInfo
            {
                Data = new MemoryStream(ivfc.MasterHash),
                BlockSizePower = 0
            };

            for (int i = 1; i < ivfc.NumLevels; i++)
            {
                IvfcLevelHeader level = ivfc.LevelHeaders[i - 1];
                Stream data = romfsStreamSource.CreateStream(level.LogicalOffset, level.HashDataSize);

                initInfo[i] = new IntegrityVerificationInfo
                {
                    Data = data,
                    BlockSizePower = level.BlockSize,
                    Type = IntegrityStreamType.RomFs
                };
            }

            return new HierarchicalIntegrityVerificationStream(initInfo, enableIntegrityChecks);
        }

        public void SetBaseNca(Nca baseNca) => BaseNca = baseNca;

        private void DecryptHeader(Keyset keyset, Stream stream)
        {
            var headerBytes = new byte[0xC00];
            Xts xts = XtsAes128.Create(keyset.HeaderKey);
            using (var headerDec = new RandomAccessSectorStream(new XtsSectorStream(stream, xts, 0x200)))
            {
                headerDec.Read(headerBytes, 0, headerBytes.Length);
            }

            using (var reader = new BinaryReader(new MemoryStream(headerBytes)))
            {
                Header = new NcaHeader(reader);
            }
            
        }

        private void DecryptKeyArea(Keyset keyset)
        {
            for (int i = 0; i < 4; i++)
            {
                Crypto.DecryptEcb(keyset.KeyAreaKeys[CryptoType][Header.KaekInd], Header.EncryptedKeys[i],
                    DecryptedKeys[i], 0x10);
            }
        }

        private NcaSection ParseSection(int index)
        {
            NcaSectionEntry entry = Header.SectionEntries[index];
            NcaFsHeader header = Header.FsHeaders[index];
            if (entry.MediaStartOffset == 0) return null;

            var sect = new NcaSection();

            sect.SectionNum = index;
            sect.Offset = Util.MediaToReal(entry.MediaStartOffset);
            sect.Size = Util.MediaToReal(entry.MediaEndOffset) - sect.Offset;
            sect.Header = header;
            sect.Type = header.Type;

            if (sect.Type == SectionType.Pfs0)
            {
                sect.Pfs0 = new Pfs0Section();
                sect.Pfs0.Superblock = header.Pfs;
            }
            else if (sect.Type == SectionType.Romfs)
            {
                ProcessIvfcSection(sect);
            }

            return sect;
        }

        private void ProcessIvfcSection(NcaSection sect)
        {
            sect.Romfs = new RomfsSection();
            sect.Romfs.Superblock = sect.Header.Romfs;
            IvfcLevelHeader[] headers = sect.Romfs.Superblock.IvfcHeader.LevelHeaders;

            for (int i = 0; i < Romfs.IvfcMaxLevel; i++)
            {
                var level = new IvfcLevel();
                sect.Romfs.IvfcLevels[i] = level;
                IvfcLevelHeader header = headers[i];
                level.DataOffset = header.LogicalOffset;
                level.DataSize = header.HashDataSize;
                level.HashBlockSize = 1 << header.BlockSize;
                level.HashBlockCount = Util.DivideByRoundUp(level.DataSize, level.HashBlockSize);
                level.HashSize = level.HashBlockCount * 0x20;

                if (i != 0)
                {
                    level.HashOffset = sect.Romfs.IvfcLevels[i - 1].DataOffset;
                }
            }
        }

        private void CheckBktrKey(NcaSection sect)
        {
            long offset = sect.Header.Bktr.SubsectionHeader.Offset;
            using (var streamDec = new RandomAccessSectorStream(new Aes128CtrStream(GetStream(), DecryptedKeys[2], sect.Offset, sect.Size, sect.Offset, sect.Header.Ctr)))
            {
<<<<<<< HEAD
                using (var reader = new BinaryReader(streamDec))
=======
                var reader = new BinaryReader(streamDec);
                streamDec.Position = offset + 8;
                long size = reader.ReadInt64();

                if (size != offset)
>>>>>>> e798a8dd
                {
                    streamDec.Position = offset + 8;
                    var size = reader.ReadInt64();

                    if (size != offset)
                    {
                         sect.SuperblockHashValidity = Validity.Invalid;
                    }
                }
            }
        }

        private void ValidateSuperblockHash(int index)
        {
            if (Sections[index] == null) throw new ArgumentOutOfRangeException(nameof(index));
            NcaSection sect = Sections[index];

            byte[] expected = null;
            long offset = 0;
            long size = 0;

            switch (sect.Type)
            {
                case SectionType.Invalid:
                    break;
                case SectionType.Pfs0:
                    PfsSuperblock pfs0 = sect.Header.Pfs;
                    expected = pfs0.MasterHash;
                    offset = pfs0.HashTableOffset;
                    size = pfs0.HashTableSize;
                    break;
                case SectionType.Romfs:
                    IvfcHeader ivfc = sect.Header.Romfs.IvfcHeader;
                    expected = ivfc.MasterHash;
                    offset = ivfc.LevelHeaders[0].LogicalOffset;
                    size = 1 << ivfc.LevelHeaders[0].BlockSize;
                    break;
                case SectionType.Bktr:
                    CheckBktrKey(sect);
                    return;
            }

            Stream stream = OpenSection(index, true, false);
            if (stream == null) return;
            if (expected == null) return;

            var hashTable = new byte[size];
            stream.Position = offset;
            stream.Read(hashTable, 0, hashTable.Length);

<<<<<<< HEAD
            sect.SuperblockHashValidity = Crypto.CheckMemoryHashTable(hashTable,expected,0, hashTable.Length);
            if (sect.Type == SectionType.Romfs) sect.Romfs.IvfcLevels[0].HashValidity = sect.SuperblockHashValidity;
=======
            using (SHA256 hash = SHA256.Create())
            {
                actual = hash.ComputeHash(hashTable);
            }

            Validity validity = Util.ArraysEqual(expected, actual) ? Validity.Valid : Validity.Invalid;

            sect.SuperblockHashValidity = validity;
            if (sect.Type == SectionType.Romfs) sect.Romfs.IvfcLevels[0].HashValidity = validity;
>>>>>>> e798a8dd
        }

        public void VerifySection(int index, IProgressReport logger = null)
        {
            if (Sections[index] == null) throw new ArgumentOutOfRangeException(nameof(index));
            NcaSection sect = Sections[index];
            Stream stream = OpenSection(index, true, false);
            logger?.LogMessage($"Verifying section {index}...");

            switch (sect.Type)
            {
                case SectionType.Invalid:
                    break;
                case SectionType.Pfs0:
                    VerifyPfs0(stream, sect.Pfs0, logger);
                    break;
                case SectionType.Romfs:
                    VerifyIvfc(stream, sect.Romfs.IvfcLevels, logger);
                    break;
                case SectionType.Bktr:
                    break;
            }
        }

        private void VerifyPfs0(Stream section, Pfs0Section pfs0, IProgressReport logger = null)
        {
            PfsSuperblock sb = pfs0.Superblock;
            var table = new byte[sb.HashTableSize];
            section.Position = sb.HashTableOffset;
            section.Read(table, 0, table.Length);

            pfs0.Validity = VerifyHashTable(section, table, sb.Pfs0Offset, sb.Pfs0Size, sb.BlockSize, false, logger);
        }

        private void VerifyIvfc(Stream section, IvfcLevel[] levels, IProgressReport logger = null)
        {
            for (int i = 1; i < levels.Length; i++)
            {
                logger?.LogMessage($"    Verifying IVFC Level {i}...");
                IvfcLevel level = levels[i];
                var table = new byte[level.HashSize];
                section.Position = level.HashOffset;
                section.Read(table, 0, table.Length);
                level.HashValidity = VerifyHashTable(section, table, level.DataOffset, level.DataSize, level.HashBlockSize, true, logger);
            }
        }

        private Validity VerifyHashTable(Stream section, byte[] hashTable, long dataOffset, long dataLen, long blockSize, bool isFinalBlockFull, IProgressReport logger = null)
        {
            const int hashSize = 0x20;
            var currentBlock = new byte[blockSize];
            var expectedHash = new byte[hashSize];
            long blockCount = Util.DivideByRoundUp(dataLen, blockSize);
            int curBlockSize = (int)blockSize;
            section.Position = dataOffset;
            logger?.SetTotal(blockCount);


            for (long i = 0; i < blockCount; i++)
            {
                var remaining = (dataLen - i * blockSize);
                if (remaining < blockSize)
                {
<<<<<<< HEAD
                    Array.Clear(currentBlock, 0, currentBlock.Length);
                    if (!isFinalBlockFull) curBlockSize = (int)remaining;
                }
                Array.Copy(hashTable, i * hashSize, expectedHash, 0, hashSize);
                section.Read(currentBlock, 0, curBlockSize);
=======
                    long remaining = dataLen - i * blockSize;
                    if (remaining < blockSize)
                    {
                        Array.Clear(currentBlock, 0, currentBlock.Length);
                        if (!isFinalBlockFull) curBlockSize = (int)remaining;
                    }
                    Array.Copy(hashTable, i * hashSize, expectedHash, 0, hashSize);
                    section.Read(currentBlock, 0, curBlockSize);
                    byte[] actualHash = sha256.ComputeHash(currentBlock, 0, curBlockSize);
>>>>>>> e798a8dd

                if (Crypto.CheckMemoryHashTable(currentBlock, expectedHash, 0, curBlockSize) == Validity.Invalid)
                {
                    return Validity.Invalid;
                }

                logger?.ReportAdd(1);
            }

            return Validity.Valid;
        }

        public void Dispose()
        {
            if (!KeepOpen)
            {
                Stream?.Dispose();
            }
        }
    }

    public class NcaSection
    {
        public Stream Stream { get; set; }
        public NcaFsHeader Header { get; set; }
        public SectionType Type { get; set; }
        public int SectionNum { get; set; }
        public long Offset { get; set; }
        public long Size { get; set; }
        public Validity SuperblockHashValidity { get; set; }

        public Pfs0Section Pfs0 { get; set; }
        public RomfsSection Romfs { get; set; }
        public bool IsExefs { get; internal set; }
    }

    public static class NcaExtensions
    {
        public static void ExportSection(this Nca nca, int index, string filename, bool raw = false, bool verify = false, IProgressReport logger = null)
        {
            if (index < 0 || index > 3) throw new IndexOutOfRangeException();
            if (nca.Sections[index] == null) return;

            Stream section = nca.OpenSection(index, raw, verify);
            string dir = Path.GetDirectoryName(filename);
            if (!string.IsNullOrWhiteSpace(dir)) Directory.CreateDirectory(dir);

            using (var outFile = new FileStream(filename, FileMode.Create, FileAccess.ReadWrite))
            {
                section.CopyStream(outFile, section.Length, logger);
            }
        }

        public static void ExtractSection(this Nca nca, int index, string outputDir, bool verify = false, IProgressReport logger = null)
        {
            if (index < 0 || index > 3) throw new IndexOutOfRangeException();
            if (nca.Sections[index] == null) return;

            NcaSection section = nca.Sections[index];
            Stream stream = nca.OpenSection(index, false, verify);

            switch (section.Type)
            {
                case SectionType.Invalid:
                    break;
                case SectionType.Pfs0:
                    var pfs0 = new Pfs(stream);
                    pfs0.Extract(outputDir, logger);
                    break;
                case SectionType.Romfs:
                    var romfs = new Romfs(stream);
                    romfs.Extract(outputDir, logger);
                    break;
                case SectionType.Bktr:
                    break;
            }
        }
    }
}<|MERGE_RESOLUTION|>--- conflicted
+++ resolved
@@ -261,15 +261,7 @@
             long offset = sect.Header.Bktr.SubsectionHeader.Offset;
             using (var streamDec = new RandomAccessSectorStream(new Aes128CtrStream(GetStream(), DecryptedKeys[2], sect.Offset, sect.Size, sect.Offset, sect.Header.Ctr)))
             {
-<<<<<<< HEAD
                 using (var reader = new BinaryReader(streamDec))
-=======
-                var reader = new BinaryReader(streamDec);
-                streamDec.Position = offset + 8;
-                long size = reader.ReadInt64();
-
-                if (size != offset)
->>>>>>> e798a8dd
                 {
                     streamDec.Position = offset + 8;
                     var size = reader.ReadInt64();
@@ -320,20 +312,8 @@
             stream.Position = offset;
             stream.Read(hashTable, 0, hashTable.Length);
 
-<<<<<<< HEAD
             sect.SuperblockHashValidity = Crypto.CheckMemoryHashTable(hashTable,expected,0, hashTable.Length);
             if (sect.Type == SectionType.Romfs) sect.Romfs.IvfcLevels[0].HashValidity = sect.SuperblockHashValidity;
-=======
-            using (SHA256 hash = SHA256.Create())
-            {
-                actual = hash.ComputeHash(hashTable);
-            }
-
-            Validity validity = Util.ArraysEqual(expected, actual) ? Validity.Valid : Validity.Invalid;
-
-            sect.SuperblockHashValidity = validity;
-            if (sect.Type == SectionType.Romfs) sect.Romfs.IvfcLevels[0].HashValidity = validity;
->>>>>>> e798a8dd
         }
 
         public void VerifySection(int index, IProgressReport logger = null)
@@ -397,23 +377,11 @@
                 var remaining = (dataLen - i * blockSize);
                 if (remaining < blockSize)
                 {
-<<<<<<< HEAD
                     Array.Clear(currentBlock, 0, currentBlock.Length);
                     if (!isFinalBlockFull) curBlockSize = (int)remaining;
                 }
                 Array.Copy(hashTable, i * hashSize, expectedHash, 0, hashSize);
                 section.Read(currentBlock, 0, curBlockSize);
-=======
-                    long remaining = dataLen - i * blockSize;
-                    if (remaining < blockSize)
-                    {
-                        Array.Clear(currentBlock, 0, currentBlock.Length);
-                        if (!isFinalBlockFull) curBlockSize = (int)remaining;
-                    }
-                    Array.Copy(hashTable, i * hashSize, expectedHash, 0, hashSize);
-                    section.Read(currentBlock, 0, curBlockSize);
-                    byte[] actualHash = sha256.ComputeHash(currentBlock, 0, curBlockSize);
->>>>>>> e798a8dd
 
                 if (Crypto.CheckMemoryHashTable(currentBlock, expectedHash, 0, curBlockSize) == Validity.Invalid)
                 {
